import asyncio
import base64
import io

import cv2
from aiohttp.web_middlewares import middleware
from omegaconf import OmegaConf
import langcodes
import langdetect
import requests
import os
import re
import torch
import time
import logging
import numpy as np
from PIL import Image
from typing import List, Tuple, Union
from aiohttp import web
from marshmallow import Schema, fields, ValidationError

from .utils.threading import Throttler
from .utils.generic import Quadrilateral

from .args import DEFAULT_ARGS, translator_chain
from .utils import (
    BASE_PATH,
    LANGUAGE_ORIENTATION_PRESETS,
    ModelWrapper,
    Context,
    PriorityLock,
    load_image,
    dump_image,
    replace_prefix,
    visualize_textblocks,
    add_file_logger,
    remove_file_logger,
    is_valuable_text,
    rgb2hex,
    hex2rgb,
    get_color_name,
    natural_sort,
    sort_regions,
)

from .detection import DETECTORS, dispatch as dispatch_detection, prepare as prepare_detection
from .upscaling import dispatch as dispatch_upscaling, prepare as prepare_upscaling, UPSCALERS
from .ocr import OCRS, dispatch as dispatch_ocr, prepare as prepare_ocr
from .textline_merge import dispatch as dispatch_textline_merge
from .mask_refinement import dispatch as dispatch_mask_refinement
from .inpainting import INPAINTERS, dispatch as dispatch_inpainting, prepare as prepare_inpainting
from .translators import (
    TRANSLATORS,
    VALID_LANGUAGES,
    LANGDETECT_MAP,
    LanguageUnsupportedException,
    TranslatorChain,
    dispatch as dispatch_translation,
    prepare as prepare_translation,
)
from .colorization import dispatch as dispatch_colorization, prepare as prepare_colorization
from .rendering import dispatch as dispatch_rendering, dispatch_eng_render
from .save import save_result

# Will be overwritten by __main__.py if module is being run directly (with python -m)
logger = logging.getLogger('manga_translator')


def set_main_logger(l):
    global logger
    logger = l


class TranslationInterrupt(Exception):
    """
    Can be raised from within a progress hook to prematurely terminate
    the translation.
    """
    pass


class MangaTranslator():

    def __init__(self, params: dict = None):
        self._progress_hooks = []
        self._add_logger_hook()

        params = params or {}
        self.parse_init_params(params)
        self.result_sub_folder = ''

        # The flag below controls whether to allow TF32 on matmul. This flag defaults to False
        # in PyTorch 1.12 and later.
        torch.backends.cuda.matmul.allow_tf32 = True

        # The flag below controls whether to allow TF32 on cuDNN. This flag defaults to True.
        torch.backends.cudnn.allow_tf32 = True

    def parse_init_params(self, params: dict):
        self.verbose = params.get('verbose', False)
        self.ignore_errors = params.get('ignore_errors', False)
        # check mps for apple silicon or cuda for nvidia
        device = 'mps' if torch.backends.mps.is_available() else 'cuda'
        self.device = device if params.get('use_gpu', False) else 'cpu'
        self._gpu_limited_memory = params.get('use_gpu_limited', False)
        if self._gpu_limited_memory and not self.using_gpu:
            self.device = device
        if self.using_gpu and ( not torch.cuda.is_available() and not torch.backends.mps.is_available()):
            raise Exception(
                'CUDA or Metal compatible device could not be found in torch whilst --use-gpu args was set.\n' \
                'Is the correct pytorch version installed? (See https://pytorch.org/)')
        if params.get('model_dir'):
            ModelWrapper._MODEL_DIR = params.get('model_dir')
        self.kernel_size=int(params.get('kernel_size'))
        os.environ['INPAINTING_PRECISION'] = params.get('inpainting_precision', 'fp32')

    @property
    def using_gpu(self):
        return self.device.startswith('cuda') or self.device == 'mps'

    async def translate_path(self, path: str, dest: str = None, params: dict[str, Union[int, str]] = None):
        """
        Translates an image or folder (recursively) specified through the path.
        """
        if not os.path.exists(path):
            raise FileNotFoundError(path)
        path = os.path.abspath(os.path.expanduser(path))
        dest = os.path.abspath(os.path.expanduser(dest)) if dest else ''
        params = params or {}

        # Handle format
        file_ext = params.get('format')
        if params.get('save_quality', 100) < 100:
            if not params.get('format'):
                file_ext = 'jpg'
            elif params.get('format') != 'jpg':
                raise ValueError('--save-quality of lower than 100 is only supported for .jpg files')

        if os.path.isfile(path):
            # Determine destination file path
            if not dest:
                # Use the same folder as the source
                p, ext = os.path.splitext(path)
                _dest = f'{p}-translated.{file_ext or ext[1:]}'
            elif not os.path.basename(dest):
                p, ext = os.path.splitext(os.path.basename(path))
                # If the folders differ use the original filename from the source
                if os.path.dirname(path) != dest:
                    _dest = os.path.join(dest, f'{p}.{file_ext or ext[1:]}')
                else:
                    _dest = os.path.join(dest, f'{p}-translated.{file_ext or ext[1:]}')
            else:
                p, ext = os.path.splitext(dest)
                _dest = f'{p}.{file_ext or ext[1:]}'
            await self.translate_file(path, _dest, params)

        elif os.path.isdir(path):
            # Determine destination folder path
            if path[-1] == '\\' or path[-1] == '/':
                path = path[:-1]
            _dest = dest or path + '-translated'
            if os.path.exists(_dest) and not os.path.isdir(_dest):
                raise FileExistsError(_dest)

            translated_count = 0
            for root, subdirs, files in os.walk(path):
                files = natural_sort(files)
                dest_root = replace_prefix(root, path, _dest)
                os.makedirs(dest_root, exist_ok=True)
                for f in files:
                    if f.lower() == '.thumb':
                        continue

                    file_path = os.path.join(root, f)
                    output_dest = replace_prefix(file_path, path, _dest)
                    p, ext = os.path.splitext(output_dest)
                    output_dest = f'{p}.{file_ext or ext[1:]}'

                    if await self.translate_file(file_path, output_dest, params):
                        translated_count += 1
            if translated_count == 0:
                logger.info('No further untranslated files found. Use --overwrite to write over existing translations.')
            else:
                logger.info(f'Done. Translated {translated_count} image{"" if translated_count == 1 else "s"}')

    # translate a single file, with error handling
    async def translate_file(self, path: str, dest: str, params: dict):
        if not params.get('overwrite') and os.path.exists(dest):
            logger.info(
                f'Skipping as already translated: "{dest}". Use --overwrite to overwrite existing translations.')
            await self._report_progress('saved', True)
            return True

        logger.info(f'Translating: "{path}"')

        # Turn dict to context to make values also accessible through params.<property>
        params = params or {}
        ctx = Context(**params)
        self._preprocess_params(ctx)

        attempts = 0
        while ctx.attempts == -1 or attempts < ctx.attempts + 1:
            if attempts > 0:
                logger.info(f'Retrying translation! Attempt {attempts}'
                            + (f' of {ctx.attempts}' if ctx.attempts != -1 else ''))
            try:
                return await self._translate_file(path, dest, ctx)

            except TranslationInterrupt:
                break
            except Exception as e:
                if isinstance(e, LanguageUnsupportedException):
                    await self._report_progress('error-lang', True)
                else:
                    await self._report_progress('error', True)
                if not self.ignore_errors and not (ctx.attempts == -1 or attempts < ctx.attempts):
                    raise
                else:
                    logger.error(f'{e.__class__.__name__}: {e}',
                                 exc_info=e if self.verbose else None)
            attempts += 1
        return False

<<<<<<< HEAD
    # the hard lifting
=======
>>>>>>> cfa80e51
    async def _translate_file(self, path: str, dest: str, ctx: Context) -> bool:
        if path.endswith('.txt'):
            with open(path, 'r') as f:
                queries = f.read().split('\n')
            translated_sentences = \
                await dispatch_translation(ctx.translator, queries, ctx.use_mtpe, ctx,
                                           'cpu' if self._gpu_limited_memory else self.device)
            p, ext = os.path.splitext(dest)
            if ext != '.txt':
                dest = p + '.txt'
            logger.info(f'Saving "{dest}"')
            with open(dest, 'w') as f:
                f.write('\n'.join(translated_sentences))
            return True

        # TODO: Add .gif handler

        else:  # Treat as image
            try:
                img = Image.open(path)
                img.verify()
                img = Image.open(path)
            except Exception:
                logger.warn(f'Failed to open image: {path}')
                return False

            ctx = await self.translate(img, ctx)
            result = ctx.result

            # Save result
            if ctx.skip_no_text and not ctx.text_regions:
                logger.debug('Not saving due to --skip-no-text')
                return True
            if result:
                logger.info(f'Saving "{dest}"')
                save_result(result, dest, ctx)
                await self._report_progress('saved', True)

                if ctx.save_text or ctx.save_text_file or ctx.prep_manual:
                    if ctx.prep_manual:
                        # Save original image next to translated
                        p, ext = os.path.splitext(dest)
                        img_filename = p + '-orig' + ext
                        img_path = os.path.join(os.path.dirname(dest), img_filename)
                        img.save(img_path, quality=ctx.save_quality)
                    if ctx.text_regions:
                        self._save_text_to_file(path, ctx)
                return True
        return False

    # translate a single image file
    async def translate(self, image: Image.Image, params: Union[dict, Context] = None) -> Context:
        """
        Translates a PIL image from a manga. Returns dict with result and intermediates of translation.
        Default params are taken from args.py.

        ```py
        translation_dict = await translator.translate(image)
        result = translation_dict.result
        ```
        """
        # TODO: Take list of images to speed up batch processing

        if not isinstance(params, Context):
            params = params or {}
            ctx = Context(**params)
            self._preprocess_params(ctx)
        else:
            ctx = params

        ctx.input = image
        ctx.result = None

        # preload and download models (not strictly necessary, remove to lazy load)
        logger.info('Loading models')
        if ctx.upscale_ratio:
            await prepare_upscaling(ctx.upscaler)
        await prepare_detection(ctx.detector)
        await prepare_ocr(ctx.ocr, self.device)
        await prepare_inpainting(ctx.inpainter, self.device)
        await prepare_translation(ctx.translator)
        if ctx.colorizer:
            await prepare_colorization(ctx.colorizer)
        # translate
        return await self._translate(ctx)

    def load_dictionary(self, file_path):
        dictionary = []
        if file_path and os.path.exists(file_path):
            with open(file_path, 'r', encoding='utf-8') as file:
                for line_number, line in enumerate(file, start=1):
                    # Ignore empty lines and lines starting with '#' or '//'
                    if not line.strip() or line.strip().startswith('#') or line.strip().startswith('//'):
                        continue
                    # Remove comment parts
                    line = line.split('#')[0].strip()
                    line = line.split('//')[0].strip()
                    parts = line.split()
                    if len(parts) == 1:
                        # If there is only the left part, the right part defaults to an empty string, meaning delete the left part
                        pattern = re.compile(parts[0])
                        dictionary.append((pattern, ''))
                    elif len(parts) == 2:
                        # If both left and right parts are present, perform the replacement
                        pattern = re.compile(parts[0])
                        dictionary.append((pattern, parts[1]))
                    else:
                        logger.error(f'Invalid dictionary entry at line {line_number}: {line.strip()}')
        return dictionary

    def apply_dictionary(self, text, dictionary):
        for pattern, value in dictionary:
            text = pattern.sub(value, text)
        return text

    def _preprocess_params(self, ctx: Context):
        # params auto completion
        # TODO: Move args into ctx.args and only calculate once, or just copy into ctx
        for arg in DEFAULT_ARGS:
            ctx.setdefault(arg, DEFAULT_ARGS[arg])

        if 'direction' not in ctx:
            if ctx.force_horizontal:
                ctx.direction = 'h'
            elif ctx.force_vertical:
                ctx.direction = 'v'
            else:
                ctx.direction = 'auto'
        if 'alignment' not in ctx:
            if ctx.align_left:
                ctx.alignment = 'left'
            elif ctx.align_center:
                ctx.alignment = 'center'
            elif ctx.align_right:
                ctx.alignment = 'right'
            else:
                ctx.alignment = 'auto'
        if ctx.prep_manual:
            ctx.renderer = 'none'
        ctx.setdefault('renderer', 'manga2eng' if ctx.manga2eng else 'default')

        if ctx.selective_translation is not None:
            ctx.selective_translation.target_lang = ctx.target_lang
            ctx.translator = ctx.selective_translation
        elif ctx.translator_chain is not None:
            ctx.target_lang = ctx.translator_chain.langs[-1]
            ctx.translator = ctx.translator_chain
        else:
            ctx.translator = TranslatorChain(f'{ctx.translator}:{ctx.target_lang}')
        if ctx.gpt_config:
            ctx.gpt_config = OmegaConf.load(ctx.gpt_config)

        if ctx.filter_text:
            ctx.filter_text = re.compile(ctx.filter_text)

        if ctx.font_color:
            colors = ctx.font_color.split(':')
            try:
                ctx.font_color_fg = hex2rgb(colors[0])
                ctx.font_color_bg = hex2rgb(colors[1]) if len(colors) > 1 else None
            except:
                raise Exception(f'Invalid --font-color value: {ctx.font_color}. Use a hex value such as FF0000')

    # do translate
    async def _translate(self, ctx: Context) -> Context:

        # -- Colorization
        if ctx.colorizer:
            await self._report_progress('colorizing')
            ctx.img_colorized = await self._run_colorizer(ctx)
        else:
            ctx.img_colorized = ctx.input

        # -- Upscaling
        # The default text detector doesn't work very well on smaller images, might want to
        # consider adding automatic upscaling on certain kinds of small images.
        if ctx.upscale_ratio:
            await self._report_progress('upscaling')
            ctx.upscaled = await self._run_upscaling(ctx)
        else:
            ctx.upscaled = ctx.img_colorized

        ctx.img_rgb, ctx.img_alpha = load_image(ctx.upscaled)

        # -- Detection: populate ctx.textlines with text blocks
        await self._report_progress('detection')
        ctx.textlines, ctx.mask_raw, ctx.mask = await self._run_detection(ctx)
        if self.verbose:
            cv2.imwrite(self._result_path('mask_raw.png'), ctx.mask_raw)

        if not ctx.textlines:
            await self._report_progress('skip-no-regions', True)
            # If no text was found result is intermediate image product
            ctx.result = ctx.upscaled
            return await self._revert_upscale(ctx)

        if self.verbose:
            img_bbox_raw = np.copy(ctx.img_rgb)
            for txtln in ctx.textlines:
                cv2.polylines(img_bbox_raw, [txtln.pts], True, color=(255, 0, 0), thickness=2)
            cv2.imwrite(self._result_path('bboxes_unfiltered.png'), cv2.cvtColor(img_bbox_raw, cv2.COLOR_RGB2BGR))

        # -- OCR : fill ctx.textlines[number].text
        await self._report_progress('ocr')
        ctx.textlines = await self._run_ocr(ctx)
        
        if ctx.skip_lang is not None :
            filtered_textlines = []
            skip_langs = ctx.skip_lang.split(',')
            for txtln in ctx.textlines :
                try :
                    source_language = LANGDETECT_MAP.get(langdetect.detect(txtln.text), 'UNKNOWN')
                except Exception :
                    source_language = 'UNKNOWN'
                if source_language not in skip_langs :
                    filtered_textlines.append(txtln)
            ctx.textlines = filtered_textlines

        if not ctx.textlines:
            await self._report_progress('skip-no-text', True)
            # If no text was found result is intermediate image product
            ctx.result = ctx.upscaled
            return await self._revert_upscale(ctx)

        # Apply pre-dictionary after OCR
        pre_dict = self.load_dictionary(ctx.pre_dict)  
        pre_replacements = []  
        for textline in ctx.textlines:  
            original = textline.text  
            textline.text = self.apply_dictionary(textline.text, pre_dict)  
            if original != textline.text:  
                pre_replacements.append(f"{original} => {textline.text}")  

        if pre_replacements:  
            logger.info("Pre-translation replacements:")  
            for replacement in pre_replacements:  
                logger.info(replacement)  
        else:  
            logger.info("No pre-translation replacements made.")
        
        # -- Textline merge: text_lines => text_regions
        await self._report_progress('textline_merge')
        ctx.text_regions = await self._run_textline_merge(ctx)

        if self.verbose:
            bboxes = visualize_textblocks(cv2.cvtColor(ctx.img_rgb, cv2.COLOR_BGR2RGB), ctx.text_regions)
            cv2.imwrite(self._result_path('bboxes.png'), bboxes)

        # -- Translation
        await self._report_progress('translating')
        ctx.text_regions = await self._run_text_translation(ctx)
        await self._report_progress('after-translating')


        if not ctx.text_regions:
            await self._report_progress('error-translating', True)
            ctx.result = ctx.upscaled
            return await self._revert_upscale(ctx)
        elif ctx.text_regions == 'cancel':
            await self._report_progress('cancelled', True)
            ctx.result = ctx.upscaled
            return await self._revert_upscale(ctx)

        # -- Mask refinement
        # (Delayed to take advantage of the region filtering done after ocr and translation)
        if ctx.mask is None:
            await self._report_progress('mask-generation')
            ctx.mask = await self._run_mask_refinement(ctx)

        if self.verbose:
            inpaint_input_img = await dispatch_inpainting('none', ctx.img_rgb, ctx.mask, ctx.inpainting_size,
                                                          self.using_gpu, self.verbose)
            cv2.imwrite(self._result_path('inpaint_input.png'), cv2.cvtColor(inpaint_input_img, cv2.COLOR_RGB2BGR))
            cv2.imwrite(self._result_path('mask_final.png'), ctx.mask)

        # -- Inpainting
        await self._report_progress('inpainting')
        ctx.img_inpainted = await self._run_inpainting(ctx)

        ctx.gimp_mask = np.dstack((cv2.cvtColor(ctx.img_inpainted, cv2.COLOR_RGB2BGR), ctx.mask))

        if self.verbose:
            cv2.imwrite(self._result_path('inpainted.png'), cv2.cvtColor(ctx.img_inpainted, cv2.COLOR_RGB2BGR))

        # -- Rendering
        await self._report_progress('rendering')
        ctx.img_rendered = await self._run_text_rendering(ctx)

        await self._report_progress('finished', True)
        ctx.result = dump_image(ctx.input, ctx.img_rendered, ctx.img_alpha)

        return await self._revert_upscale(ctx)
    
    # If `revert_upscaling` is True, revert to input size
    # Else leave `ctx` as-is
    async def _revert_upscale(self, ctx: Context):
        if ctx.revert_upscaling:
            await self._report_progress('downscaling')
            ctx.result = ctx.result.resize(ctx.input.size)

        return ctx

    async def _run_colorizer(self, ctx: Context):
        return await dispatch_colorization(ctx.colorizer, device=self.device, image=ctx.input, **ctx)

    async def _run_upscaling(self, ctx: Context):
        return (await dispatch_upscaling(ctx.upscaler, [ctx.img_colorized], ctx.upscale_ratio, self.device))[0]

    async def _run_detection(self, ctx: Context):
        return await dispatch_detection(ctx.detector, ctx.img_rgb, ctx.detection_size, ctx.text_threshold,
                                        ctx.box_threshold,
                                        ctx.unclip_ratio, ctx.det_invert, ctx.det_gamma_correct, ctx.det_rotate,
                                        ctx.det_auto_rotate,
                                        self.device, self.verbose)

    async def _run_ocr(self, ctx: Context):
        textlines: list[Quadrilateral] = await dispatch_ocr(ctx.ocr, ctx.img_rgb, ctx.textlines, ctx, self.device, self.verbose)

        new_textlines = []
        for textline in textlines:
            if textline.text.strip():
                if ctx.font_color_fg:
                    textline.fg_r, textline.fg_g, textline.fg_b = ctx.font_color_fg
                if ctx.font_color_bg:
                    textline.bg_r, textline.bg_g, textline.bg_b = ctx.font_color_bg
                new_textlines.append(textline)
        return new_textlines

    async def _run_textline_merge(self, ctx: Context):
        text_regions = await dispatch_textline_merge(ctx.textlines, ctx.img_rgb.shape[1], ctx.img_rgb.shape[0],
                                                     verbose=self.verbose)
        new_text_regions = []
        for region in text_regions:
            if len(region.text) >= ctx.min_text_length \
                    and not is_valuable_text(region.text) \
                    or (not ctx.no_text_lang_skip and langcodes.tag_distance(region.source_lang, ctx.target_lang) == 0):
                if region.text.strip():
                    logger.info(f'Filtered out: {region.text}')
                    if len(region.text) < ctx.min_text_length:
                        logger.info('Reason: Text length is less than the minimum required length.')
                    elif not is_valuable_text(region.text):
                        logger.info('Reason: Text is not considered valuable.')
                    elif langcodes.tag_distance(region.source_lang, ctx.target_lang) == 0:
                        logger.info('Reason: Text language matches the target language and no_text_lang_skip is False.')
            else:
                if ctx.font_color_fg or ctx.font_color_bg:
                    if ctx.font_color_bg:
                        region.adjust_bg_color = False
                new_text_regions.append(region)
        text_regions = new_text_regions


        # Sort ctd (comic text detector) regions left to right. Otherwise right to left.
        # Sorting will improve text translation quality.
        text_regions = sort_regions(text_regions, right_to_left=True if ctx.detector != 'ctd' else False)
        return text_regions

    async def _run_text_translation(self, ctx: Context):
        translated_sentences = \
            await dispatch_translation(ctx.translator,
                                       [region.text for region in ctx.text_regions],
                                       ctx.use_mtpe,
                                       ctx, 'cpu' if self._gpu_limited_memory else self.device)

        for region, translation in zip(ctx.text_regions, translated_sentences):
            if ctx.uppercase:
                translation = translation.upper()
            elif ctx.lowercase:
                translation = translation.upper()
            region.translation = translation
            region.target_lang = ctx.target_lang
            region._alignment = ctx.alignment
            region._direction = ctx.direction

        # Apply post dictionary after translating
        post_dict = self.load_dictionary(ctx.post_dict)  
        post_replacements = []  
        for region in ctx.text_regions:  
            original = region.translation  
            region.translation = self.apply_dictionary(region.translation, post_dict)  
            if original != region.translation:  
                post_replacements.append(f"{original} => {region.translation}")  

        if post_replacements:  
            logger.info("Post-translation replacements:")  
            for replacement in post_replacements:  
                logger.info(replacement)  
        else:  
            logger.info("No post-translation replacements made.")  

        # Filter out regions by their translations  
        new_text_regions = []  

        # List of languages with specific language detection  
        special_langs = ['CHS', 'CHT', 'JPN', 'KOR', 'IND', 'UKR', 'RUS', 'THA', 'ARA']  

        # Process special language scenarios  
        if ctx.target_lang in special_langs:  
            # Categorize regions  
            same_target_regions = []    # Target language regions with identical translation  
            diff_target_regions = []    # Target language regions with different translation  
            same_non_target_regions = []  # Non-target language regions with identical translation  
            diff_non_target_regions = []  # Non-target language regions with different translation  
            
            for region in ctx.text_regions:  
                text_equal = region.text.lower().strip() == region.translation.lower().strip()  
                has_target_lang = False  

                # Target language detection  
                if ctx.target_lang in ['CHS', 'CHT']:  # Chinese  
                    has_target_lang = bool(re.search('[\u4e00-\u9fff]', region.text))  
                elif ctx.target_lang == 'JPN':  # Japanese  
                    has_target_lang = bool(re.search('[\u3040-\u309f\u30a0-\u30ff\u4e00-\u9fff]', region.text))  
                elif ctx.target_lang == 'KOR':  # Korean  
                    has_target_lang = bool(re.search('[\uac00-\ud7af\u1100-\u11ff]', region.text))  
                elif ctx.target_lang == 'ARA':  # Arabic  
                    has_target_lang = bool(re.search('[\u0600-\u06ff]', region.text))  
                elif ctx.target_lang == 'THA':  # Thai  
                    has_target_lang = bool(re.search('[\u0e00-\u0e7f]', region.text))  
                elif ctx.target_lang == 'RUS':  # Russian  
                    has_target_lang = bool(re.search('[\u0400-\u04ff]', region.text))  
                elif ctx.target_lang == 'UKR':  # Ukrainian  
                    has_target_lang = bool(re.search('[\u0400-\u04ff]', region.text))  
                elif ctx.target_lang == 'IND':  # Indonesian  
                    has_target_lang = bool(re.search('[A-Za-z]', region.text))
                
                # Skip numeric translations and filtered text  
                if region.translation.isnumeric():  
                    logger.info(f'Filtered out: {region.translation}')  
                    logger.info('Reason: Numeric translation')  
                    continue  
                
                if ctx.filter_text and re.search(ctx.filter_text, region.translation):  
                    logger.info(f'Filtered out: {region.translation}')  
                    logger.info(f'Reason: Matched filter text: {ctx.filter_text}')  
                    continue  
                
                if has_target_lang:  
                    if text_equal:  
                        logger.info(f'Filtered out: {region.translation}')  
                        logger.info('Reason: Translation identical to original')  
                        same_target_regions.append(region)  
                    else:  
                        diff_target_regions.append(region)  
                else:  
                    if text_equal:  
                        logger.info(f'Filtered out: {region.translation}')  
                        logger.info('Reason: Translation identical to original')  
                        same_non_target_regions.append(region)  
                    else:  
                        diff_non_target_regions.append(region)  
            
            # If any different translations exist, retain all target language regions  
            if diff_target_regions or diff_non_target_regions:  
                new_text_regions.extend(same_target_regions)  
                new_text_regions.extend(diff_target_regions)  
            
            # Retain all non-target language regions with different translations (It appears empty, it clears all contents.) 
            new_text_regions.extend(diff_non_target_regions)  

        else:  
            # Process non-special language scenarios using original logic  
            for region in ctx.text_regions:  
                should_filter = False  
                filter_reason = ""  
                
                if not ctx.translator == 'none':  
                    if region.translation.isnumeric():  
                        should_filter = True  
                        filter_reason = "Numeric translation"  
                    elif ctx.filter_text and re.search(ctx.filter_text, region.translation):  
                        should_filter = True  
                        filter_reason = f"Matched filter text: {ctx.filter_text}"  
                    elif not ctx.translator == 'original':  
                        text_equal = region.text.lower().strip() == region.translation.lower().strip()  
                        if text_equal:  
                            should_filter = True  
                            filter_reason = "Translation identical to original"  
                
                if should_filter:  
                    if region.translation.strip():  
                        logger.info(f'Filtered out: {region.translation}')  
                        logger.info(f'Reason: {filter_reason}')  
                else:  
                    new_text_regions.append(region)  

        return new_text_regions 
               

    async def _run_mask_refinement(self, ctx: Context):
        return await dispatch_mask_refinement(ctx.text_regions, ctx.img_rgb, ctx.mask_raw, 'fit_text',
                                              ctx.mask_dilation_offset, ctx.ignore_bubble, self.verbose,self.kernel_size)

    async def _run_inpainting(self, ctx: Context):
        return await dispatch_inpainting(ctx.inpainter, ctx.img_rgb, ctx.mask, ctx.inpainting_size, self.device,
                                         self.verbose)

    async def _run_text_rendering(self, ctx: Context):
        if ctx.renderer == 'none':
            output = ctx.img_inpainted
        # manga2eng currently only supports horizontal left to right rendering
        elif ctx.renderer == 'manga2eng' and ctx.text_regions and LANGUAGE_ORIENTATION_PRESETS.get(
                ctx.text_regions[0].target_lang) == 'h':
            output = await dispatch_eng_render(ctx.img_inpainted, ctx.img_rgb, ctx.text_regions, ctx.font_path, ctx.line_spacing)
        else:
            output = await dispatch_rendering(ctx.img_inpainted, ctx.text_regions, ctx.font_path, ctx.font_size,
                                              ctx.font_size_offset,
                                              ctx.font_size_minimum, not ctx.no_hyphenation, ctx.render_mask, ctx.line_spacing)
        return output

    def _result_path(self, path: str) -> str:
        """
        Returns path to result folder where intermediate images are saved when using verbose flag
        or web mode input/result images are cached.
        """
        return os.path.join(BASE_PATH, 'result', self.result_sub_folder, path)

    def add_progress_hook(self, ph):
        self._progress_hooks.append(ph)

    async def _report_progress(self, state: str, finished: bool = False):
        for ph in self._progress_hooks:
            await ph(state, finished)

    def _add_logger_hook(self):
        # TODO: Pass ctx to logger hook
        LOG_MESSAGES = {
            'upscaling': 'Running upscaling',
            'detection': 'Running text detection',
            'ocr': 'Running ocr',
            'mask-generation': 'Running mask refinement',
            'translating': 'Running text translation',
            'rendering': 'Running rendering',
            'colorizing': 'Running colorization',
            'downscaling': 'Running downscaling',
        }
        LOG_MESSAGES_SKIP = {
            'skip-no-regions': 'No text regions! - Skipping',
            'skip-no-text': 'No text regions with text! - Skipping',
            'error-translating': 'Text translator returned empty queries',
            'cancelled': 'Image translation cancelled',
        }
        LOG_MESSAGES_ERROR = {
            # 'error-lang':           'Target language not supported by chosen translator',
        }

        async def ph(state, finished):
            if state in LOG_MESSAGES:
                logger.info(LOG_MESSAGES[state])
            elif state in LOG_MESSAGES_SKIP:
                logger.warn(LOG_MESSAGES_SKIP[state])
            elif state in LOG_MESSAGES_ERROR:
                logger.error(LOG_MESSAGES_ERROR[state])

        self.add_progress_hook(ph)

    def _save_text_to_file(self, image_path: str, ctx: Context):
        cached_colors = []

        def identify_colors(fg_rgb: List[int]):
            idx = 0
            for rgb, _ in cached_colors:
                # If similar color already saved
                if abs(rgb[0] - fg_rgb[0]) + abs(rgb[1] - fg_rgb[1]) + abs(rgb[2] - fg_rgb[2]) < 50:
                    break
                else:
                    idx += 1
            else:
                cached_colors.append((fg_rgb, get_color_name(fg_rgb)))
            return idx + 1, cached_colors[idx][1]

        s = f'\n[{image_path}]\n'
        for i, region in enumerate(ctx.text_regions):
            fore, back = region.get_font_colors()
            color_id, color_name = identify_colors(fore)

            s += f'\n-- {i + 1} --\n'
            s += f'color: #{color_id}: {color_name} (fg, bg: {rgb2hex(*fore)} {rgb2hex(*back)})\n'
            s += f'text:  {region.text}\n'
            s += f'trans: {region.translation}\n'
            for line in region.lines:
                s += f'coords: {list(line.ravel())}\n'
        s += '\n'

        text_output_file = ctx.text_output_file
        if not text_output_file:
            text_output_file = os.path.splitext(image_path)[0] + '_translations.txt'

        with open(text_output_file, 'a', encoding='utf-8') as f:
            f.write(s)


class MangaTranslatorWeb(MangaTranslator):  # run as translation microservice
    """
    Translator client that executes tasks on behalf of the webserver in web_main.py.
    """

    def __init__(self, params: dict = None):
        super().__init__(params)
        self.host = params.get('host', '127.0.0.1')
        if self.host == '0.0.0.0':
            self.host = '127.0.0.1'
        self.port = params.get('port', 5003)
        self.nonce = params.get('nonce', '')
        self.ignore_errors = params.get('ignore_errors', True)
        self._task_id = None
        self._params = None

    async def _init_connection(self):
        available_translators = []
        from .translators import MissingAPIKeyException, get_translator
        for key in TRANSLATORS:
            try:
                get_translator(key)
                available_translators.append(key)
            except MissingAPIKeyException:
                pass

        data = {
            'nonce': self.nonce,
            'capabilities': {
                'translators': available_translators,
            },
        }
        requests.post(f'http://{self.host}:{self.port}/connect-internal', json=data)

    async def _send_state(self, state: str, finished: bool):
        # wait for translation to be saved first (bad solution?)
        finished = finished and not state == 'finished'
        while True:
            try:
                data = {
                    'task_id': self._task_id,
                    'nonce': self.nonce,
                    'state': state,
                    'finished': finished,
                }
                requests.post(f'http://{self.host}:{self.port}/task-update-internal', json=data, timeout=20)
                break
            except Exception:
                # if translation is finished server has to know
                if finished:
                    continue
                else:
                    break

    def _get_task(self):
        try:
            rjson = requests.get(f'http://{self.host}:{self.port}/task-internal?nonce={self.nonce}',
                                 timeout=3600).json()
            return rjson.get('task_id'), rjson.get('data')
        except Exception:
            return None, None

    async def listen(self, translation_params: dict = None):
        """
        Listens for translation tasks from web server.
        """
        logger.info('Waiting for translation tasks')

        await self._init_connection()
        self.add_progress_hook(self._send_state)

        while True:
            self._task_id, self._params = self._get_task()
            if self._params and 'exit' in self._params:
                break
            if not (self._task_id and self._params):
                await asyncio.sleep(0.1)
                continue

            self.result_sub_folder = self._task_id
            logger.info(f'Processing task {self._task_id}')
            if translation_params is not None:
                # Combine default params with params chosen by webserver
                for p, default_value in translation_params.items():
                    current_value = self._params.get(p)
                    self._params[p] = current_value if current_value is not None else default_value
            if self.verbose:
                # Write log file
                log_file = self._result_path('log.txt')
                add_file_logger(log_file)

            # final.png will be renamed if format param is set
            await self.translate_path(self._result_path('input.png'), self._result_path('final.png'),
                                      params=self._params)
            print()

            if self.verbose:
                remove_file_logger(log_file)
            self._task_id = None
            self._params = None
            self.result_sub_folder = ''

    async def _run_text_translation(self, ctx: Context):
        # Run machine translation as reference for manual translation (if `--translator=none` is not set)
        text_regions = await super()._run_text_translation(ctx)

        if ctx.get('manual', False):
            logger.info('Waiting for user input from manual translation')
            requests.post(f'http://{self.host}:{self.port}/request-manual-internal', json={
                'task_id': self._task_id,
                'nonce': self.nonce,
                'texts': [r.text for r in text_regions],
                'translations': [r.translation for r in text_regions],
            }, timeout=20)

            # wait for at most 1 hour for manual translation
            wait_until = time.time() + 3600
            while time.time() < wait_until:
                ret = requests.post(f'http://{self.host}:{self.port}/get-manual-result-internal', json={
                    'task_id': self._task_id,
                    'nonce': self.nonce
                }, timeout=20).json()
                if 'result' in ret:
                    manual_translations = ret['result']
                    if isinstance(manual_translations, str):
                        if manual_translations == 'error':
                            return []
                    i = 0
                    for translation in manual_translations:
                        if not translation.strip():
                            text_regions.pop(i)
                            i = i - 1
                        else:
                            text_regions[i].translation = translation
                            text_regions[i].target_lang = ctx.translator.langs[-1]
                        i = i + 1
                    break
                elif 'cancel' in ret:
                    return 'cancel'
                await asyncio.sleep(0.1)
        return text_regions


class MangaTranslatorWS(MangaTranslator):
    def __init__(self, params: dict = None):
        super().__init__(params)
        self.url = params.get('ws_url')
        self.secret = params.get('ws_secret', os.getenv('WS_SECRET', ''))
        self.ignore_errors = params.get('ignore_errors', True)

        self._task_id = None
        self._websocket = None

    async def listen(self, translation_params: dict = None):
        from threading import Thread
        import io
        import aioshutil
        from aiofiles import os
        import websockets
        from .server import ws_pb2

        self._server_loop = asyncio.new_event_loop()
        self.task_lock = PriorityLock()
        self.counter = 0

        async def _send_and_yield(websocket, msg):
            # send message and yield control to the event loop (to actually send the message)
            await websocket.send(msg)
            await asyncio.sleep(0)

        send_throttler = Throttler(0.2)
        send_and_yield = send_throttler.wrap(_send_and_yield)

        async def sync_state(state, finished):
            if self._websocket is None:
                return
            msg = ws_pb2.WebSocketMessage()
            msg.status.id = self._task_id
            msg.status.status = state
            self._server_loop.call_soon_threadsafe(
                asyncio.create_task,
                send_and_yield(self._websocket, msg.SerializeToString())
            )

        self.add_progress_hook(sync_state)

        async def translate(task_id, websocket, image, params):
            async with self.task_lock((1 << 31) - params['ws_count']):
                self._task_id = task_id
                self._websocket = websocket
                result = await self.translate(image, params)
                self._task_id = None
                self._websocket = None
            return result

        async def server_send_status(websocket, task_id, status):
            msg = ws_pb2.WebSocketMessage()
            msg.status.id = task_id
            msg.status.status = status
            await websocket.send(msg.SerializeToString())
            await asyncio.sleep(0)

        async def server_process_inner(main_loop, logger_task, session, websocket, task) -> Tuple[bool, bool]:
            logger_task.info(f'-- Processing task {task.id}')
            await server_send_status(websocket, task.id, 'pending')

            if self.verbose:
                await aioshutil.rmtree(f'result/{task.id}', ignore_errors=True)
                await os.makedirs(f'result/{task.id}', exist_ok=True)

            params = {
                'target_lang': task.target_language,
                'skip_lang': task.skip_language,
                'detector': task.detector,
                'direction': task.direction,
                'translator': task.translator,
                'size': task.size,
                'ws_event_loop': asyncio.get_event_loop(),
                'ws_count': self.counter,
            }
            self.counter += 1

            logger_task.info(f'-- Downloading image from {task.source_image}')
            await server_send_status(websocket, task.id, 'downloading')
            async with session.get(task.source_image) as resp:
                if resp.status == 200:
                    source_image = await resp.read()
                else:
                    msg = ws_pb2.WebSocketMessage()
                    msg.status.id = task.id
                    msg.status.status = 'error-download'
                    await websocket.send(msg.SerializeToString())
                    await asyncio.sleep(0)
                    return False, False

            logger_task.info(f'-- Translating image')
            if translation_params:
                for p, default_value in translation_params.items():
                    current_value = params.get(p)
                    params[p] = current_value if current_value is not None else default_value

            image = Image.open(io.BytesIO(source_image))

            (ori_w, ori_h) = image.size
            if max(ori_h, ori_w) > 1200:
                params['upscale_ratio'] = 1

            await server_send_status(websocket, task.id, 'preparing')
            # translation_dict = await self.translate(image, params)
            translation_dict = await asyncio.wrap_future(
                asyncio.run_coroutine_threadsafe(
                    translate(task.id, websocket, image, params),
                    main_loop
                )
            )
            await send_throttler.flush()

            output: Image.Image = translation_dict.result
            if output is not None:
                await server_send_status(websocket, task.id, 'saving')

                output = output.resize((ori_w, ori_h), resample=Image.LANCZOS)

                img = io.BytesIO()
                output.save(img, format='PNG')
                if self.verbose:
                    output.save(self._result_path('ws_final.png'))

                img_bytes = img.getvalue()
                logger_task.info(f'-- Uploading result to {task.translation_mask}')
                await server_send_status(websocket, task.id, 'uploading')
                async with session.put(task.translation_mask, data=img_bytes) as resp:
                    if resp.status != 200:
                        logger_task.error(f'-- Failed to upload result:')
                        logger_task.error(f'{resp.status}: {resp.reason}')
                        msg = ws_pb2.WebSocketMessage()
                        msg.status.id = task.id
                        msg.status.status = 'error-upload'
                        await websocket.send(msg.SerializeToString())
                        await asyncio.sleep(0)
                        return False, False

            return True, output is not None

        async def server_process(main_loop, session, websocket, task) -> bool:
            logger_task = logger.getChild(f'{task.id}')
            try:
                (success, has_translation_mask) = await server_process_inner(main_loop, logger_task, session, websocket,
                                                                             task)
            except Exception as e:
                logger_task.error(f'-- Task failed with exception:')
                logger_task.error(f'{e.__class__.__name__}: {e}', exc_info=e if self.verbose else None)
                (success, has_translation_mask) = False, False
            finally:
                result = ws_pb2.WebSocketMessage()
                result.finish_task.id = task.id
                result.finish_task.success = success
                result.finish_task.has_translation_mask = has_translation_mask
                await websocket.send(result.SerializeToString())
                await asyncio.sleep(0)
                logger_task.info(f'-- Task finished')

        async def async_server_thread(main_loop):
            from aiohttp import ClientSession, ClientTimeout
            timeout = ClientTimeout(total=30)
            async with ClientSession(timeout=timeout) as session:
                logger_conn = logger.getChild('connection')
                if self.verbose:
                    logger_conn.setLevel(logging.DEBUG)
                async for websocket in websockets.connect(
                        self.url,
                        extra_headers={
                            'x-secret': self.secret,
                        },
                        max_size=1_000_000,
                        logger=logger_conn
                ):
                    bg_tasks = set()
                    try:
                        logger.info('-- Connected to websocket server')

                        async for raw in websocket:
                            # logger.info(f'Got message: {raw}')
                            msg = ws_pb2.WebSocketMessage()
                            msg.ParseFromString(raw)
                            if msg.WhichOneof('message') == 'new_task':
                                task = msg.new_task
                                bg_task = asyncio.create_task(server_process(main_loop, session, websocket, task))
                                bg_tasks.add(bg_task)
                                bg_task.add_done_callback(bg_tasks.discard)

                    except Exception as e:
                        logger.error(f'{e.__class__.__name__}: {e}', exc_info=e if self.verbose else None)

                    finally:
                        logger.info('-- Disconnected from websocket server')
                        for bg_task in bg_tasks:
                            bg_task.cancel()

        def server_thread(future, main_loop, server_loop):
            asyncio.set_event_loop(server_loop)
            try:
                server_loop.run_until_complete(async_server_thread(main_loop))
            finally:
                future.set_result(None)

        future = asyncio.Future()
        Thread(
            target=server_thread,
            args=(future, asyncio.get_running_loop(), self._server_loop),
            daemon=True
        ).start()

        # create a future that is never done
        await future

    async def _run_text_translation(self, ctx: Context):
        coroutine = super()._run_text_translation(ctx)
        if ctx.translator.has_offline():
            return await coroutine
        else:
            task_id = self._task_id
            websocket = self._websocket
            await self.task_lock.release()
            result = await asyncio.wrap_future(
                asyncio.run_coroutine_threadsafe(
                    coroutine,
                    ctx.ws_event_loop
                )
            )
            await self.task_lock.acquire((1 << 30) - ctx.ws_count)
            self._task_id = task_id
            self._websocket = websocket
            return result

    async def _run_text_rendering(self, ctx: Context):
        render_mask = (ctx.mask >= 127).astype(np.uint8)[:, :, None]

        output = await super()._run_text_rendering(ctx)
        render_mask[np.sum(ctx.img_rgb != output, axis=2) > 0] = 1
        ctx.render_mask = render_mask
        if self.verbose:
            cv2.imwrite(self._result_path('ws_render_in.png'), cv2.cvtColor(ctx.img_rgb, cv2.COLOR_RGB2BGR))
            cv2.imwrite(self._result_path('ws_render_out.png'), cv2.cvtColor(output, cv2.COLOR_RGB2BGR))
            cv2.imwrite(self._result_path('ws_mask.png'), render_mask * 255)

        # only keep sections in mask
        if self.verbose:
            cv2.imwrite(self._result_path('ws_inmask.png'), cv2.cvtColor(ctx.img_rgb, cv2.COLOR_RGB2BGRA) * render_mask)
        output = cv2.cvtColor(output, cv2.COLOR_RGB2RGBA) * render_mask
        if self.verbose:
            cv2.imwrite(self._result_path('ws_output.png'), cv2.cvtColor(output, cv2.COLOR_RGBA2BGRA) * render_mask)

        return output


# Experimental. May be replaced by a refactored server/web_main.py in the future.
class MangaTranslatorAPI(MangaTranslator):
    def __init__(self, params: dict = None):
        import nest_asyncio
        nest_asyncio.apply()
        super().__init__(params)
        self.host = params.get('host', '127.0.0.1')
        self.port = params.get('port', '5003')
        self.log_web = params.get('log_web', False)
        self.ignore_errors = params.get('ignore_errors', True)
        self._task_id = None
        self._params = None
        self.params = params
        self.queue = []

    async def wait_queue(self, id: int):
        while self.queue[0] != id:
            await asyncio.sleep(0.05)

    def remove_from_queue(self, id: int):
        self.queue.remove(id)

    def generate_id(self):
        try:
            x = max(self.queue)
        except:
            x = 0
        return x + 1

    def middleware_factory(self):
        @middleware
        async def sample_middleware(request, handler):
            id = self.generate_id()
            self.queue.append(id)
            try:
                await self.wait_queue(id)
            except Exception as e:
                print(e)
            try:
                # todo make cancellable
                response = await handler(request)
            except:
                response = web.json_response({'error': "Internal Server Error", 'status': 500},
                                             status=500)
            # Handle cases where a user leaves the queue, request fails, or is completed
            try:
                self.remove_from_queue(id)
            except Exception as e:
                print(e)
            return response

        return sample_middleware

    async def get_file(self, image, base64Images, url) -> Image:
        if image is not None:
            content = image.file.read()
        elif base64Images is not None:
            base64Images = base64Images
            if base64Images.__contains__('base64,'):
                base64Images = base64Images.split('base64,')[1]
            content = base64.b64decode(base64Images)
        elif url is not None:
            from aiohttp import ClientSession
            async with ClientSession() as session:
                async with session.get(url) as resp:
                    if resp.status == 200:
                        content = await resp.read()
                    else:
                        return web.json_response({'status': 'error'})
        else:
            raise ValidationError("donest exist")
        img = Image.open(io.BytesIO(content))

        img.verify()
        img = Image.open(io.BytesIO(content))
        if img.width * img.height > 8000 ** 2:
            raise ValidationError("to large")
        return img

    async def listen(self, translation_params: dict = None):
        self.params = translation_params
        app = web.Application(client_max_size=1024 * 1024 * 50, middlewares=[self.middleware_factory()])

        routes = web.RouteTableDef()
        run_until_state = ''

        async def hook(state, finished):
            if run_until_state and run_until_state == state and not finished:
                raise TranslationInterrupt()

        self.add_progress_hook(hook)

        @routes.post("/get_text")
        async def text_api(req):
            nonlocal run_until_state
            run_until_state = 'translating'
            return await self.err_handling(self.run_translate, req, self.format_translate)

        @routes.post("/translate")
        async def translate_api(req):
            nonlocal run_until_state
            run_until_state = 'after-translating'
            return await self.err_handling(self.run_translate, req, self.format_translate)

        @routes.post("/inpaint_translate")
        async def inpaint_translate_api(req):
            nonlocal run_until_state
            run_until_state = 'rendering'
            return await self.err_handling(self.run_translate, req, self.format_translate)

        @routes.post("/colorize_translate")
        async def colorize_translate_api(req):
            nonlocal run_until_state
            run_until_state = 'rendering'
            return await self.err_handling(self.run_translate, req, self.format_translate, True)

        # #@routes.post("/file")
        # async def file_api(req):
        #     #TODO: return file
        #     return await self.err_handling(self.file_exec, req, None)

        app.add_routes(routes)
        web.run_app(app, host=self.host, port=self.port)

    async def run_translate(self, translation_params, img):
        return await self.translate(img, translation_params)

    async def err_handling(self, func, req, format, ri=False):
        try:
            if req.content_type == 'application/json' or req.content_type == 'multipart/form-data':
                if req.content_type == 'application/json':
                    d = await req.json()
                else:
                    d = await req.post()
                schema = self.PostSchema()
                data = schema.load(d)
                if 'translator_chain' in data:
                    data['translator_chain'] = translator_chain(data['translator_chain'])
                if 'selective_translation' in data:
                    data['selective_translation'] = translator_chain(data['selective_translation'])
                ctx = Context(**dict(self.params, **data))
                self._preprocess_params(ctx)
                if data.get('image') is None and data.get('base64Images') is None and data.get('url') is None:
                    return web.json_response({'error': "Missing input", 'status': 422})
                fil = await self.get_file(data.get('image'), data.get('base64Images'), data.get('url'))
                if 'image' in data:
                    del data['image']
                if 'base64Images' in data:
                    del data['base64Images']
                if 'url' in data:
                    del data['url']
                attempts = 0
                while ctx.attempts == -1 or attempts <= ctx.attempts:
                    if attempts > 0:
                        logger.info(f'Retrying translation! Attempt {attempts}' + (
                            f' of {ctx.attempts}' if ctx.attempts != -1 else ''))
                    try:
                        await func(ctx, fil)
                        break
                    except TranslationInterrupt:
                        break
                    except Exception as e:
                        print(e)
                    attempts += 1
                if ctx.attempts != -1 and attempts > ctx.attempts:
                    return web.json_response({'error': "Internal Server Error", 'status': 500},
                                             status=500)
                try:
                    return format(ctx, ri)
                except Exception as e:
                    print(e)
                    return web.json_response({'error': "Failed to format", 'status': 500},
                                             status=500)
            else:
                return web.json_response({'error': "Wrong content type: " + req.content_type, 'status': 415},
                                         status=415)
        except ValueError as e:
            print(e)
            return web.json_response({'error': "Wrong input type", 'status': 422}, status=422)

        except ValidationError as e:
            print(e)
            return web.json_response({'error': "Input invalid", 'status': 422}, status=422)

    def format_translate(self, ctx: Context, return_image: bool):
        text_regions = ctx.text_regions
        inpaint = ctx.img_inpainted
        results = []
        if 'overlay_ext' in ctx:
            overlay_ext = ctx['overlay_ext']
        else:
            overlay_ext = 'jpg'
        for i, blk in enumerate(text_regions):
            minX, minY, maxX, maxY = blk.xyxy
            if 'translations' in ctx:
                trans = {key: value[i] for key, value in ctx['translations'].items()}
            else:
                trans = {}
            trans["originalText"] = text_regions[i].text
            if inpaint is not None:
                overlay = inpaint[minY:maxY, minX:maxX]

                retval, buffer = cv2.imencode('.' + overlay_ext, overlay)
                jpg_as_text = base64.b64encode(buffer)
                background = "data:image/" + overlay_ext + ";base64," + jpg_as_text.decode("utf-8")
            else:
                background = None
            text_region = text_regions[i]
            text_region.adjust_bg_color = False
            color1, color2 = text_region.get_font_colors()

            results.append({
                'text': trans,
                'minX': int(minX),
                'minY': int(minY),
                'maxX': int(maxX),
                'maxY': int(maxY),
                'textColor': {
                    'fg': color1.tolist(),
                    'bg': color2.tolist()
                },
                'language': text_regions[i].source_lang,
                'background': background
            })
        if return_image and ctx.img_colorized is not None:
            retval, buffer = cv2.imencode('.' + overlay_ext, np.array(ctx.img_colorized))
            jpg_as_text = base64.b64encode(buffer)
            img = "data:image/" + overlay_ext + ";base64," + jpg_as_text.decode("utf-8")
        else:
            img = None
        return web.json_response({'details': results, 'img': img})

    class PostSchema(Schema):
        target_lang = fields.Str(required=False, validate=lambda a: a.upper() in VALID_LANGUAGES)
        detector = fields.Str(required=False, validate=lambda a: a.lower() in DETECTORS)
        ocr = fields.Str(required=False, validate=lambda a: a.lower() in OCRS)
        inpainter = fields.Str(required=False, validate=lambda a: a.lower() in INPAINTERS)
        upscaler = fields.Str(required=False, validate=lambda a: a.lower() in UPSCALERS)
        translator = fields.Str(required=False, validate=lambda a: a.lower() in TRANSLATORS)
        direction = fields.Str(required=False, validate=lambda a: a.lower() in {'auto', 'h', 'v'})
        skip_language = fields.Str(required=False)
        upscale_ratio = fields.Integer(required=False)
        translator_chain = fields.Str(required=False)
        selective_translation = fields.Str(required=False)
        attempts = fields.Integer(required=False)
        detection_size = fields.Integer(required=False)
        text_threshold = fields.Float(required=False)
        box_threshold = fields.Float(required=False)
        unclip_ratio = fields.Float(required=False)
        inpainting_size = fields.Integer(required=False)
        det_rotate = fields.Bool(required=False)
        det_auto_rotate = fields.Bool(required=False)
        det_invert = fields.Bool(required=False)
        det_gamma_correct = fields.Bool(required=False)
        min_text_length = fields.Integer(required=False)
        colorization_size = fields.Integer(required=False)
        denoise_sigma = fields.Integer(required=False)
        mask_dilation_offset = fields.Integer(required=False)
        ignore_bubble = fields.Integer(required=False)
        gpt_config = fields.String(required=False)
        filter_text = fields.String(required=False)

        # api specific
        overlay_ext = fields.Str(required=False)
        base64Images = fields.Raw(required=False)
        image = fields.Raw(required=False)
        url = fields.Raw(required=False)

        # no functionality except preventing errors when given
        fingerprint = fields.Raw(required=False)
        clientUuid = fields.Raw(required=False)<|MERGE_RESOLUTION|>--- conflicted
+++ resolved
@@ -19,8 +19,7 @@
 from aiohttp import web
 from marshmallow import Schema, fields, ValidationError
 
-from .utils.threading import Throttler
-from .utils.generic import Quadrilateral
+from manga_translator.utils.threading import Throttler
 
 from .args import DEFAULT_ARGS, translator_chain
 from .utils import (
@@ -183,7 +182,6 @@
             else:
                 logger.info(f'Done. Translated {translated_count} image{"" if translated_count == 1 else "s"}')
 
-    # translate a single file, with error handling
     async def translate_file(self, path: str, dest: str, params: dict):
         if not params.get('overwrite') and os.path.exists(dest):
             logger.info(
@@ -221,10 +219,6 @@
             attempts += 1
         return False
 
-<<<<<<< HEAD
-    # the hard lifting
-=======
->>>>>>> cfa80e51
     async def _translate_file(self, path: str, dest: str, ctx: Context) -> bool:
         if path.endswith('.txt'):
             with open(path, 'r') as f:
@@ -275,7 +269,6 @@
                 return True
         return False
 
-    # translate a single image file
     async def translate(self, image: Image.Image, params: Union[dict, Context] = None) -> Context:
         """
         Translates a PIL image from a manga. Returns dict with result and intermediates of translation.
@@ -388,7 +381,6 @@
             except:
                 raise Exception(f'Invalid --font-color value: {ctx.font_color}. Use a hex value such as FF0000')
 
-    # do translate
     async def _translate(self, ctx: Context) -> Context:
 
         # -- Colorization
@@ -409,7 +401,7 @@
 
         ctx.img_rgb, ctx.img_alpha = load_image(ctx.upscaled)
 
-        # -- Detection: populate ctx.textlines with text blocks
+        # -- Detection
         await self._report_progress('detection')
         ctx.textlines, ctx.mask_raw, ctx.mask = await self._run_detection(ctx)
         if self.verbose:
@@ -427,7 +419,7 @@
                 cv2.polylines(img_bbox_raw, [txtln.pts], True, color=(255, 0, 0), thickness=2)
             cv2.imwrite(self._result_path('bboxes_unfiltered.png'), cv2.cvtColor(img_bbox_raw, cv2.COLOR_RGB2BGR))
 
-        # -- OCR : fill ctx.textlines[number].text
+        # -- OCR
         await self._report_progress('ocr')
         ctx.textlines = await self._run_ocr(ctx)
         
@@ -465,7 +457,7 @@
         else:  
             logger.info("No pre-translation replacements made.")
         
-        # -- Textline merge: text_lines => text_regions
+        # -- Textline merge
         await self._report_progress('textline_merge')
         ctx.text_regions = await self._run_textline_merge(ctx)
 
@@ -541,7 +533,7 @@
                                         self.device, self.verbose)
 
     async def _run_ocr(self, ctx: Context):
-        textlines: list[Quadrilateral] = await dispatch_ocr(ctx.ocr, ctx.img_rgb, ctx.textlines, ctx, self.device, self.verbose)
+        textlines = await dispatch_ocr(ctx.ocr, ctx.img_rgb, ctx.textlines, ctx, self.device, self.verbose)
 
         new_textlines = []
         for textline in textlines:
@@ -817,7 +809,7 @@
             f.write(s)
 
 
-class MangaTranslatorWeb(MangaTranslator):  # run as translation microservice
+class MangaTranslatorWeb(MangaTranslator):
     """
     Translator client that executes tasks on behalf of the webserver in web_main.py.
     """
