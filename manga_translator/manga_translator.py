--- conflicted
+++ resolved
@@ -746,16 +746,9 @@
                 log_file = self._result_path('log.txt')
                 add_file_logger(log_file)
 
-<<<<<<< HEAD
-            # final.jpg will be renamed if format param is set
-            await self.translate_path(self._result_path('input.jpg'), self._result_path('final.jpg'), params=self._params)
-
-            #await self.translate_path(self._result_path('input.png'), self._result_path('final.jpg'), params=self._params)
-=======
             # final.png will be renamed if format param is set
             await self.translate_path(self._result_path('input.png'), self._result_path('final.png'),
                                       params=self._params)
->>>>>>> 3ef8958f
             print()
 
             if self.verbose:
