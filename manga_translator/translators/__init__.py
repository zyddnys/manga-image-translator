--- conflicted
+++ resolved
@@ -20,7 +20,6 @@
 from .qwen2 import Qwen2Translator, Qwen2BigTranslator
 
 OFFLINE_TRANSLATORS = {
-<<<<<<< HEAD
     # 'offline': SelectiveOfflineTranslator,
     # 'nllb': NLLBTranslator,
     # 'nllb_big': NLLBBigTranslator,
@@ -30,19 +29,8 @@
     # 'm2m100': M2M100Translator,
     # 'm2m100_big': M2M100BigTranslator,
     # 'mbart50': MBart50Translator,
-=======
-    'offline': SelectiveOfflineTranslator,
-    'nllb': NLLBTranslator,
-    'nllb_big': NLLBBigTranslator,
-    'sugoi': SugoiTranslator,
-    'jparacrawl': JparacrawlTranslator,
-    'jparacrawl_big': JparacrawlBigTranslator,
-    'm2m100': M2M100Translator,
-    'm2m100_big': M2M100BigTranslator,
-    'mbart50': MBart50Translator,
-    'qwen2': Qwen2Translator,
-    'qwen2_big': Qwen2BigTranslator,
->>>>>>> aee21d97
+    # 'qwen2': Qwen2Translator,
+    # 'qwen2_big': Qwen2BigTranslator,
 }
 
 TRANSLATORS = {
