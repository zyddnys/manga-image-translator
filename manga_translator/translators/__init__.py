--- conflicted
+++ resolved
@@ -18,16 +18,10 @@
 # from .selective import SelectiveOfflineTranslator, prepare as prepare_selective_translator
 from .none import NoneTranslator
 from .original import OriginalTranslator
-<<<<<<< HEAD
 # from .sakura import SakuraTranslator
 # from .qwen2 import Qwen2Translator, Qwen2BigTranslator
 # from .groq import GroqTranslator
-=======
-from .sakura import SakuraTranslator
-from .qwen2 import Qwen2Translator, Qwen2BigTranslator
-from .groq import GroqTranslator
 from .gemini import GeminiTranslator
->>>>>>> 52b2705b
 from .custom_openai import CustomOpenAiTranslator
 from .none import NoneTranslator
 from .original import OriginalTranslator
@@ -59,30 +53,15 @@
 
 TRANSLATORS = {
     # 'google': GoogleTranslator,
-<<<<<<< HEAD
     # Translator.youdao: YoudaoTranslator,
     # Translator.baidu: BaiduTranslator,
     # Translator.deepl: DeeplTranslator,
     # Translator.papago: PapagoTranslator,
     # Translator.caiyun: CaiyunTranslator,
-    Translator.chatgpt: OpenAITranslator,
     Translator.none: NoneTranslator,
     Translator.original: OriginalTranslator,
     # Translator.sakura: SakuraTranslator,
-    # Translator.deepseek: DeepseekTranslator,
-    # Translator.groq:GroqTranslator,
-    Translator.custom_openai: CustomOpenAiTranslator,
-=======
-    Translator.youdao: YoudaoTranslator,
-    Translator.baidu: BaiduTranslator,
-    Translator.deepl: DeeplTranslator,
-    Translator.papago: PapagoTranslator,
-    Translator.caiyun: CaiyunTranslator,
-    Translator.none: NoneTranslator,
-    Translator.original: OriginalTranslator,
-    Translator.sakura: SakuraTranslator,
     **GPT_TRANSLATORS,
->>>>>>> 52b2705b
     **OFFLINE_TRANSLATORS,
 }
 translator_cache = {}
