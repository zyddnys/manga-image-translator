from typing import Optional

import py3langid as langid

from .common import *
from .baidu import BaiduTranslator
from .deepseek import DeepseekTranslator
# from .google import GoogleTranslator
from .youdao import YoudaoTranslator
# from .deepl import DeeplTranslator
from .papago import PapagoTranslator
from .caiyun import CaiyunTranslator
from .chatgpt import GPT3Translator, GPT35TurboTranslator, GPT4Translator
# from .nllb import NLLBTranslator, NLLBBigTranslator
# from .sugoi import JparacrawlTranslator, JparacrawlBigTranslator, SugoiTranslator
# from .m2m100 import M2M100Translator, M2M100BigTranslator
# from .mbart50 import MBart50Translator
# from .selective import SelectiveOfflineTranslator, prepare as prepare_selective_translator
from .none import NoneTranslator
from .original import OriginalTranslator
from .sakura import SakuraTranslator
from .qwen2 import Qwen2Translator, Qwen2BigTranslator
from .groq import GroqTranslator
from ..config import Translator, TranslatorConfig, TranslatorChain
from ..utils import Context

OFFLINE_TRANSLATORS = {
<<<<<<< HEAD
    # 'offline': SelectiveOfflineTranslator,
    # 'nllb': NLLBTranslator,
    # 'nllb_big': NLLBBigTranslator,
    # 'sugoi': SugoiTranslator,
    # 'jparacrawl': JparacrawlTranslator,
    # 'jparacrawl_big': JparacrawlBigTranslator,
    # 'm2m100': M2M100Translator,
    # 'm2m100_big': M2M100BigTranslator,
    # 'mbart50': MBart50Translator,
    # 'qwen2': Qwen2Translator,
    # 'qwen2_big': Qwen2BigTranslator,
=======
    Translator.offline: SelectiveOfflineTranslator,
    Translator.nllb: NLLBTranslator,
    Translator.nllb_big: NLLBBigTranslator,
    Translator.sugoi: SugoiTranslator,
    Translator.jparacrawl: JparacrawlTranslator,
    Translator.jparacrawl_big: JparacrawlBigTranslator,
    Translator.m2m100: M2M100Translator,
    Translator.m2m100_big: M2M100BigTranslator,
    Translator.mbart50: MBart50Translator,
    Translator.qwen2: Qwen2Translator,
    Translator.qwen2_big: Qwen2BigTranslator,
>>>>>>> 3b1870c0
}

TRANSLATORS = {
    # 'google': GoogleTranslator,
<<<<<<< HEAD
    'youdao': YoudaoTranslator,
    'baidu': BaiduTranslator,
    # 'deepl': DeeplTranslator,
    'papago': PapagoTranslator,
    'caiyun': CaiyunTranslator,
    'gpt3': GPT3Translator,
    'gpt3.5': GPT35TurboTranslator,
    'gpt4': GPT4Translator,
    'none': NoneTranslator,
    'original': OriginalTranslator,
    'sakura': SakuraTranslator,
    'deepseek': DeepseekTranslator,
    'groq':GroqTranslator,
=======
    Translator.youdao: YoudaoTranslator,
    Translator.baidu: BaiduTranslator,
    Translator.deepl: DeeplTranslator,
    Translator.papago: PapagoTranslator,
    Translator.caiyun: CaiyunTranslator,
    Translator.gpt3: GPT3Translator,
    Translator.gpt3_5: GPT35TurboTranslator,
    Translator.gpt4: GPT4Translator,
    Translator.none: NoneTranslator,
    Translator.original: OriginalTranslator,
    Translator.sakura: SakuraTranslator,
    Translator.deepseek: DeepseekTranslator,
    Translator.groq:GroqTranslator,
>>>>>>> 3b1870c0
    **OFFLINE_TRANSLATORS,
}
translator_cache = {}

def get_translator(key: Translator, *args, **kwargs) -> CommonTranslator:
    if key not in TRANSLATORS:
        raise ValueError(f'Could not find translator for: "{key}". Choose from the following: %s' % ','.join(TRANSLATORS))
    if not translator_cache.get(key):
        translator = TRANSLATORS[key]
        translator_cache[key] = translator(*args, **kwargs)
    return translator_cache[key]

# prepare_selective_translator(get_translator)

<<<<<<< HEAD
# TODO: Refactor
class TranslatorChain():
    def __init__(self, string: str):
        """
        Parses string in form 'trans1:lang1;trans2:lang2' into chains,
        which will be executed one after another when passed to the dispatch function.
        """
        if not string:
            raise Exception('Invalid translator chain')
        self.chain = []
        self.target_lang = None
        for g in string.split(';'):
            trans, lang = g.split(':')
            if trans not in TRANSLATORS:
                raise ValueError(f'Invalid choice: %s (choose from %s)' % (trans, ', '.join(map(repr, TRANSLATORS))))
            if lang not in VALID_LANGUAGES:
                raise ValueError(f'Invalid choice: %s (choose from %s)' % (lang, ', '.join(map(repr, VALID_LANGUAGES))))
            self.chain.append((trans, lang))
        self.translators, self.langs = list(zip(*self.chain))

    def has_offline(self) -> bool:
        """
        Returns True if the chain contains offline translators.
        """
        return any(translator in OFFLINE_TRANSLATORS for translator in self.translators)

    def __eq__(self, __o: object) -> bool:
        if type(__o) is str:
            return __o == self.translators[0]
        return super.__eq__(self, __o)

=======
>>>>>>> 3b1870c0
async def prepare(chain: TranslatorChain):
    for key, tgt_lang in chain.chain:
        translator = get_translator(key)
        translator.supports_languages('auto', tgt_lang, fatal=True)
        if isinstance(translator, OfflineTranslator):
            await translator.download()

# TODO: Optionally take in strings instead of TranslatorChain for simplicity
async def dispatch(chain: TranslatorChain, queries: List[str], translator_config: Optional[TranslatorConfig] = None, use_mtpe: bool = False, args:Optional[Context] = None, device: str = 'cpu') -> List[str]:
    if not queries:
        return queries

    if chain.target_lang is not None:
        text_lang = ISO_639_1_TO_VALID_LANGUAGES.get(langid.classify('\n'.join(queries))[0])
        translator = None
        for key, lang in chain.chain:
            if text_lang == lang:
                translator = get_translator(key)
                break
        if translator is None:
            translator = get_translator(chain.langs[0])
        if isinstance(translator, OfflineTranslator):
            await translator.load('auto', chain.target_lang, device)
        if translator_config:
            translator.parse_args(translator_config)
        queries = await translator.translate('auto', chain.target_lang, queries, use_mtpe)
        return queries
    if args is not None:
        args['translations'] = {}
    for key, tgt_lang in chain.chain:
        translator = get_translator(key)
        if isinstance(translator, OfflineTranslator):
            await translator.load('auto', tgt_lang, device)
        if translator_config:
            translator.parse_args(translator_config)
        queries = await translator.translate('auto', tgt_lang, queries, use_mtpe)
        if args is not None:
            args['translations'][tgt_lang] = queries
    return queries

LANGDETECT_MAP = {
    'zh-cn': 'CHS',
    'zh-tw': 'CHT',
    'cs': 'CSY',
    'nl': 'NLD',
    'en': 'ENG',
    'fr': 'FRA',
    'de': 'DEU',
    'hu': 'HUN',
    'it': 'ITA',
    'ja': 'JPN',
    'ko': 'KOR',
    'pl': 'PLK',
    'pt': 'PTB',
    'ro': 'ROM',
    'ru': 'RUS',
    'es': 'ESP',
    'tr': 'TRK',
    'uk': 'UKR',
    'vi': 'VIN',
    'ar': 'ARA',
    'hr': 'HRV',
    'th': 'THA',
    'id': 'IND',
    'tl': 'FIL'
}<|MERGE_RESOLUTION|>--- conflicted
+++ resolved
@@ -25,19 +25,6 @@
 from ..utils import Context
 
 OFFLINE_TRANSLATORS = {
-<<<<<<< HEAD
-    # 'offline': SelectiveOfflineTranslator,
-    # 'nllb': NLLBTranslator,
-    # 'nllb_big': NLLBBigTranslator,
-    # 'sugoi': SugoiTranslator,
-    # 'jparacrawl': JparacrawlTranslator,
-    # 'jparacrawl_big': JparacrawlBigTranslator,
-    # 'm2m100': M2M100Translator,
-    # 'm2m100_big': M2M100BigTranslator,
-    # 'mbart50': MBart50Translator,
-    # 'qwen2': Qwen2Translator,
-    # 'qwen2_big': Qwen2BigTranslator,
-=======
     Translator.offline: SelectiveOfflineTranslator,
     Translator.nllb: NLLBTranslator,
     Translator.nllb_big: NLLBBigTranslator,
@@ -49,26 +36,9 @@
     Translator.mbart50: MBart50Translator,
     Translator.qwen2: Qwen2Translator,
     Translator.qwen2_big: Qwen2BigTranslator,
->>>>>>> 3b1870c0
 }
 
 TRANSLATORS = {
-    # 'google': GoogleTranslator,
-<<<<<<< HEAD
-    'youdao': YoudaoTranslator,
-    'baidu': BaiduTranslator,
-    # 'deepl': DeeplTranslator,
-    'papago': PapagoTranslator,
-    'caiyun': CaiyunTranslator,
-    'gpt3': GPT3Translator,
-    'gpt3.5': GPT35TurboTranslator,
-    'gpt4': GPT4Translator,
-    'none': NoneTranslator,
-    'original': OriginalTranslator,
-    'sakura': SakuraTranslator,
-    'deepseek': DeepseekTranslator,
-    'groq':GroqTranslator,
-=======
     Translator.youdao: YoudaoTranslator,
     Translator.baidu: BaiduTranslator,
     Translator.deepl: DeeplTranslator,
@@ -82,7 +52,6 @@
     Translator.sakura: SakuraTranslator,
     Translator.deepseek: DeepseekTranslator,
     Translator.groq:GroqTranslator,
->>>>>>> 3b1870c0
     **OFFLINE_TRANSLATORS,
 }
 translator_cache = {}
@@ -97,40 +66,6 @@
 
 # prepare_selective_translator(get_translator)
 
-<<<<<<< HEAD
-# TODO: Refactor
-class TranslatorChain():
-    def __init__(self, string: str):
-        """
-        Parses string in form 'trans1:lang1;trans2:lang2' into chains,
-        which will be executed one after another when passed to the dispatch function.
-        """
-        if not string:
-            raise Exception('Invalid translator chain')
-        self.chain = []
-        self.target_lang = None
-        for g in string.split(';'):
-            trans, lang = g.split(':')
-            if trans not in TRANSLATORS:
-                raise ValueError(f'Invalid choice: %s (choose from %s)' % (trans, ', '.join(map(repr, TRANSLATORS))))
-            if lang not in VALID_LANGUAGES:
-                raise ValueError(f'Invalid choice: %s (choose from %s)' % (lang, ', '.join(map(repr, VALID_LANGUAGES))))
-            self.chain.append((trans, lang))
-        self.translators, self.langs = list(zip(*self.chain))
-
-    def has_offline(self) -> bool:
-        """
-        Returns True if the chain contains offline translators.
-        """
-        return any(translator in OFFLINE_TRANSLATORS for translator in self.translators)
-
-    def __eq__(self, __o: object) -> bool:
-        if type(__o) is str:
-            return __o == self.translators[0]
-        return super.__eq__(self, __o)
-
-=======
->>>>>>> 3b1870c0
 async def prepare(chain: TranslatorChain):
     for key, tgt_lang in chain.chain:
         translator = get_translator(key)
