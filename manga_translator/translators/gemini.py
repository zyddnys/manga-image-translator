--- conflicted
+++ resolved
@@ -113,10 +113,6 @@
 
         try:
             model_list=list(self.client.models.list())
-<<<<<<< HEAD
-            
-=======
->>>>>>> 410d9bc6
         except genai.errors.APIError as genai_err:
             raise InvalidServerResponse(
                         'GEMINI_API_KEY was found, but the API failed to connect.\n.' +
@@ -128,10 +124,7 @@
                         f'The following error was caught:\n{e}'
                     )
             raise e
-<<<<<<< HEAD
-=======
-
->>>>>>> 410d9bc6
+
         '''
         Start Section:
             Validate `GEMINI_MODEL` specification and determine supported capabilities.
@@ -141,15 +134,9 @@
             self.logger.error(f"Model: '{GEMINI_MODEL}' was not found in the model list.\n" +
                                 "Please ensure you set the key: GEMINI_MODEL to one of the following values:"
                             )
-<<<<<<< HEAD
-            raise Exception(f"Model: '{GEMINI_MODEL}' was not found in the model list.\n" +
-                                "Please ensure you set the key: GEMINI_MODEL to one of the following values:"
-                                '\n'.join(mName for mName in model_names))
-=======
             self.logger.error('\n'.join(mName for mName in model_names))
 
             raise
->>>>>>> 410d9bc6
         
         # Use index of model name to get full model info
         model_info = model_list[model_names.index(GEMINI_MODEL)]
