import cv2
import numpy as np
from typing import List, Tuple
from shapely.geometry import Polygon, MultiPoint
from functools import cached_property
import copy
import re
import py3langid as langid
from .panel import get_panels_from_array
from .generic import color_difference, is_right_to_left_char, is_valuable_char
# from ..detection.ctd_utils.utils.imgproc_utils import union_area, xywh2xyxypoly

# LANG_LIST = ['eng', 'ja', 'unknown']
# LANGCLS2IDX = {'eng': 0, 'ja': 1, 'unknown': 2}

# determines render direction
LANGUAGE_ORIENTATION_PRESETS = {
    'CHS': 'auto',
    'CHT': 'auto',
    'CSY': 'h',
    'NLD': 'h',
    'ENG': 'h',
    'FRA': 'h',
    'DEU': 'h',
    'HUN': 'h',
    'ITA': 'h',
    'JPN': 'auto',
<<<<<<< HEAD
    'KOR': 'auto',
    'MSL': 'h',
=======
    'KOR': 'h',
>>>>>>> 410d9bc6
    'PLK': 'h',
    'PTB': 'h',
    'ROM': 'h',
    'RUS': 'h',
    'ESP': 'h',
    'TRK': 'h',
    'UKR': 'h',
    'VIN': 'h',
    'ARA': 'hr', # horizontal reversed (right to left)
    'FIL': 'h'
}

class TextBlock(object):
    """
    Object that stores a block of text made up of textlines.
    """
    def __init__(self, lines: List[Tuple[int, int, int, int]],
                 texts: List[str] = None,
                 language: str = 'unknown',
                 font_size: float = -1,
                 angle: float = 0,
                 translation: str = "",
                 fg_color: Tuple[float] = (0, 0, 0),
                 bg_color: Tuple[float] = (0, 0, 0),
                 line_spacing = 1.,
                 letter_spacing = 1.,
                 font_family: str = "",
                 bold: bool = False,
                 underline: bool = False,
                 italic: bool = False,
                 direction: str = 'auto',
                 alignment: str = 'auto',
                 rich_text: str = "",
                 _bounding_rect: List = None,
                 default_stroke_width = 0.2,
                 font_weight = 50,
                 source_lang: str = "",
                 target_lang: str = "",
                 opacity: float = 1.,
                 shadow_radius: float = 0.,
                 shadow_strength: float = 1.,
                 shadow_color: Tuple = (0, 0, 0),
                 shadow_offset: List = [0, 0],
                 prob: float = 1,
                 **kwargs) -> None:
        self.lines = np.array(lines, dtype=np.int32)
        # self.lines.sort()
        self.language = language
        self.font_size = round(font_size)
        self.angle = angle
        self._direction = direction

        self.texts = texts if texts is not None else []
        self.text = texts[0]
        if self.text and len(texts) > 1:
            for txt in texts[1:]:
                first_cjk = '\u3000' <= self.text[-1] <= '\u9fff'
                second_cjk = txt and ('\u3000' <= txt[0] <= '\u9fff')
                if first_cjk or second_cjk :
                    self.text += txt
                else :
                    self.text += ' ' + txt
        self.prob = prob

        self.translation = translation

        self.fg_colors = fg_color
        self.bg_colors = bg_color

        # self.stroke_width = stroke_width
        self.font_family: str = font_family
        self.bold: bool = bold
        self.underline: bool = underline
        self.italic: bool = italic
        self.rich_text = rich_text
        self.line_spacing = line_spacing
        self.letter_spacing = letter_spacing
        self._alignment = alignment
        self._source_lang = source_lang
        self.target_lang = target_lang

        self._bounding_rect = _bounding_rect
        self.default_stroke_width = default_stroke_width
        self.font_weight = font_weight
        self.adjust_bg_color = True

        self.opacity = opacity
        self.shadow_radius = shadow_radius
        self.shadow_strength = shadow_strength
        self.shadow_color = shadow_color
        self.shadow_offset = shadow_offset

    @cached_property
    def xyxy(self):
        """Coordinates of the bounding box"""
        x1 = self.lines[..., 0].min()
        y1 = self.lines[..., 1].min()
        x2 = self.lines[..., 0].max()
        y2 = self.lines[..., 1].max()
        return np.array([x1, y1, x2, y2]).astype(np.int32)

    @cached_property
    def xywh(self):
        x1, y1, x2, y2 = self.xyxy
        return np.array([x1, y1, x2-x1, y2-y1]).astype(np.int32)

    @cached_property
    def center(self) -> np.ndarray:
        xyxy = np.array(self.xyxy)
        return (xyxy[:2] + xyxy[2:]) / 2

    @cached_property
    def unrotated_polygons(self) -> np.ndarray:
        polygons = self.lines.reshape(-1, 8)
        if self.angle != 0:
            polygons = rotate_polygons(self.center, polygons, self.angle)
        return polygons

    @cached_property
    def unrotated_min_rect(self) -> np.ndarray:
        polygons = self.unrotated_polygons
        min_x = polygons[:, ::2].min()
        min_y = polygons[:, 1::2].min()
        max_x = polygons[:, ::2].max()
        max_y = polygons[:, 1::2].max()
        min_bbox = np.array([[min_x, min_y, max_x, min_y, max_x, max_y, min_x, max_y]])
        return min_bbox.reshape(-1, 4, 2).astype(np.int64)

    @cached_property
    def min_rect(self) -> np.ndarray:
        polygons = self.unrotated_polygons
        min_x = polygons[:, ::2].min()
        min_y = polygons[:, 1::2].min()
        max_x = polygons[:, ::2].max()
        max_y = polygons[:, 1::2].max()
        min_bbox = np.array([[min_x, min_y, max_x, min_y, max_x, max_y, min_x, max_y]])
        if self.angle != 0:
            min_bbox = rotate_polygons(self.center, min_bbox, -self.angle)
        return min_bbox.clip(0).reshape(-1, 4, 2).astype(np.int64)

    @cached_property
    def polygon_aspect_ratio(self) -> float:
        """width / height"""
        polygons = self.unrotated_polygons.reshape(-1, 4, 2)
        middle_pts = (polygons[:, [1, 2, 3, 0]] + polygons) / 2
        norm_v = np.linalg.norm(middle_pts[:, 2] - middle_pts[:, 0], axis=1)
        norm_h = np.linalg.norm(middle_pts[:, 1] - middle_pts[:, 3], axis=1)
        return np.mean(norm_h / norm_v)

    @cached_property
    def unrotated_size(self) -> Tuple[int, int]:
        """Returns width and height of unrotated bbox"""
        middle_pts = (self.min_rect[:, [1, 2, 3, 0]] + self.min_rect) / 2
        norm_h = np.linalg.norm(middle_pts[:, 1] - middle_pts[:, 3])
        norm_v = np.linalg.norm(middle_pts[:, 2] - middle_pts[:, 0])
        return norm_h, norm_v

    @cached_property
    def aspect_ratio(self) -> float:
        """width / height"""
        return self.unrotated_size[0] / self.unrotated_size[1]

    @property
    def polygon_object(self) -> Polygon:
        min_rect = self.min_rect[0]
        return MultiPoint([tuple(min_rect[0]), tuple(min_rect[1]), tuple(min_rect[2]), tuple(min_rect[3])]).convex_hull

    @property
    def area(self) -> float:
        return self.polygon_object.area

    @property
    def real_area(self) -> float:
        lines = self.lines.reshape((-1, 2))
        return MultiPoint([tuple(l) for l in lines]).convex_hull.area
    
    def normalized_width_list(self) -> List[float]:
        polygons = self.unrotated_polygons
        width_list = []
        for polygon in polygons:
            width_list.append((polygon[[2, 4]] - polygon[[0, 6]]).sum())
        width_list = np.array(width_list)
        width_list = width_list / np.sum(width_list)
        return width_list.tolist()

    def __len__(self):
        return len(self.lines)

    def __getitem__(self, idx):
        return self.lines[idx]

    def to_dict(self):
        blk_dict = copy.deepcopy(vars(self))
        return blk_dict

    def get_transformed_region(self, img: np.ndarray, line_idx: int, textheight: int, maxwidth: int = None) -> np.ndarray:
        im_h, im_w = img.shape[:2]

        line = np.round(np.array(self.lines[line_idx])).astype(np.int64)

        x1, y1, x2, y2 = line[:, 0].min(), line[:, 1].min(), line[:, 0].max(), line[:, 1].max()
        x1 = np.clip(x1, 0, im_w)
        y1 = np.clip(y1, 0, im_h)
        x2 = np.clip(x2, 0, im_w)
        y2 = np.clip(y2, 0, im_h)
        img_croped = img[y1: y2, x1: x2]
        
        direction = 'v' if self.src_is_vertical else 'h'

        src_pts = line.copy()
        src_pts[:, 0] -= x1
        src_pts[:, 1] -= y1
        middle_pnt = (src_pts[[1, 2, 3, 0]] + src_pts) / 2
        vec_v = middle_pnt[2] - middle_pnt[0]   # vertical vectors of textlines
        vec_h = middle_pnt[1] - middle_pnt[3]   # horizontal vectors of textlines
        norm_v = np.linalg.norm(vec_v)
        norm_h = np.linalg.norm(vec_h)

        if textheight is None:
            if direction == 'h' :
                textheight = int(norm_v)
            else:
                textheight = int(norm_h)
        
        if norm_v <= 0 or norm_h <= 0:
            print('invalid textpolygon to target img')
            return np.zeros((textheight, textheight, 3), dtype=np.uint8)
        ratio = norm_v / norm_h

        if direction == 'h' :
            h = int(textheight)
            w = int(round(textheight / ratio))
            dst_pts = np.array([[0, 0], [w - 1, 0], [w - 1, h - 1], [0, h - 1]]).astype(np.float32)
            M, _ = cv2.findHomography(src_pts, dst_pts, cv2.RANSAC, 5.0)
            if M is None:
                print('invalid textpolygon to target img')
                return np.zeros((textheight, textheight, 3), dtype=np.uint8)
            region = cv2.warpPerspective(img_croped, M, (w, h))
        elif direction == 'v' :
            w = int(textheight)
            h = int(round(textheight * ratio))
            dst_pts = np.array([[0, 0], [w - 1, 0], [w - 1, h - 1], [0, h - 1]]).astype(np.float32)
            M, _ = cv2.findHomography(src_pts, dst_pts, cv2.RANSAC, 5.0)
            if M is None:
                print('invalid textpolygon to target img')
                return np.zeros((textheight, textheight, 3), dtype=np.uint8)
            region = cv2.warpPerspective(img_croped, M, (w, h))
            region = cv2.rotate(region, cv2.ROTATE_90_COUNTERCLOCKWISE)

        if maxwidth is not None:
            h, w = region.shape[: 2]
            if w > maxwidth:
                region = cv2.resize(region, (maxwidth, h))

        return region

    @property
    def source_lang(self):
        if not self._source_lang:
            self._source_lang = langid.classify(self.text)[0]
        return self._source_lang

    def get_translation_for_rendering(self):
        text = self.translation
        if self.direction.endswith('r'):
            # The render direction is right to left so left-to-right
            # text/number chunks need to be reversed to look normal.

            text_list = list(text)
            l2r_idx = -1

            def reverse_sublist(l, i1, i2):
                delta = i2 - i1
                for j1 in range(i1, i2 - delta // 2):
                    j2 = i2 - (j1 - i1) - 1
                    l[j1], l[j2] = l[j2], l[j1]

            for i, c in enumerate(text):
                if not is_right_to_left_char(c) and is_valuable_char(c):
                    if l2r_idx < 0:
                        l2r_idx = i
                elif l2r_idx >= 0 and i - l2r_idx > 1:
                    # Reverse left-to-right characters for correct rendering
                    reverse_sublist(text_list, l2r_idx, i)
                    l2r_idx = -1
            if l2r_idx >= 0 and i - l2r_idx > 1:
                reverse_sublist(text_list, l2r_idx, len(text_list))

            text = ''.join(text_list)
        return text

    @property
    def is_bulleted_list(self):
        """
        A determining factor of whether we should be sticking to the strict per textline
        text distribution when rendering.
        """
        if len(self.texts) <= 1:
            return False

        bullet_regexes = [
            r'[^\w\s]', # ○ ... ○ ...
            r'[\d]+\.', # 1. ... 2. ...
            r'[QA]:', # Q: ... A: ...
        ]
        bullet_type_idx = -1
        for line_text in self.texts:
            for i, breg in enumerate(bullet_regexes):
                if re.search(r'(?:[\n]|^)((?:' + breg + r')[\s]*)', line_text):
                    if bullet_type_idx >= 0 and bullet_type_idx != i:
                        return False
                    bullet_type_idx = i
        return bullet_type_idx >= 0

    def set_font_colors(self, fg_colors, bg_colors):
        self.fg_colors = np.array(fg_colors)
        self.bg_colors = np.array(bg_colors)

    def update_font_colors(self, fg_colors: np.ndarray, bg_colors: np.ndarray):
        nlines = len(self)
        if nlines > 0:
            self.fg_colors += fg_colors / nlines
            self.bg_colors += bg_colors / nlines

    def get_font_colors(self, bgr=False):

        frgb = np.array(self.fg_colors).astype(np.int32)
        brgb = np.array(self.bg_colors).astype(np.int32)

        if bgr:
            frgb = frgb[::-1]
            brgb = brgb[::-1]

        if self.adjust_bg_color:
            fg_avg = np.mean(frgb)
            if color_difference(frgb, brgb) < 30:
                brgb = (255, 255, 255) if fg_avg <= 127 else (0, 0, 0)

        return frgb, brgb

    @property
    def direction(self):
        """Render direction determined through used language or aspect ratio."""
        if self._direction not in ('h', 'v', 'hr', 'vr'):
            d = LANGUAGE_ORIENTATION_PRESETS.get(self.target_lang)
            if d in ('h', 'v', 'hr', 'vr'):
                return d

            if self.aspect_ratio < 1:
                return 'v'
            else:
                return 'h'
        return self._direction

    @property
    def vertical(self):
        return self.direction.startswith('v')

    @property
    def horizontal(self):
        return self.direction.startswith('h')

    @property
    def alignment(self):
        """Render alignment(/gravity) determined through used language."""
        if self._alignment in ('left', 'center', 'right'):
            return self._alignment
        if len(self.lines) == 1:
            return 'center'

        if self.direction == 'h':
            return 'center'
        elif self.direction == 'hr':
            return 'right'
        else:
            return 'left'

        # x1, y1, x2, y2 = self.xyxy
        # polygons = self.unrotated_polygons
        # polygons = polygons.reshape(-1, 4, 2)
        # print(self.polygon_aspect_ratio, self.xyxy)
        # print(polygons[:, :, 0] - x1)
        # print()
        # if self.polygon_aspect_ratio < 1:
        #     left_std = abs(np.std(polygons[:, :2, 1] - y1))
        #     right_std = abs(np.std(polygons[:, 2:, 1] - y2))
        #     center_std = abs(np.std(((polygons[:, :, 1] + polygons[:, :, 1]) - (y2 - y1)) / 2))
        #     print(center_std)
        #     print('a', left_std, right_std, center_std)
        # else:
        #     left_std = abs(np.std(polygons[:, ::2, 0] - x1))
        #     right_std = abs(np.std(polygons[:, 2:, 0] - x2))
        #     center_std = abs(np.std(((polygons[:, :, 0] + polygons[:, :, 0]) - (x2 - x1)) / 2))
        # min_std = min(left_std, right_std, center_std)
        # if left_std == min_std:
        #     return 'left'
        # elif right_std == min_std:
        #     return 'right'
        # else:
        #     return 'center'

    @property
    def stroke_width(self):
        diff = color_difference(*self.get_font_colors())
        if diff > 15:
            return self.default_stroke_width
        return 0


def rotate_polygons(center, polygons, rotation, new_center=None, to_int=True):
    if rotation == 0:
        return polygons
    if new_center is None:
        new_center = center
    rotation = np.deg2rad(rotation)
    s, c = np.sin(rotation), np.cos(rotation)
    polygons = polygons.astype(np.float32)

    polygons[:, 1::2] -= center[1]
    polygons[:, ::2] -= center[0]
    rotated = np.copy(polygons)
    rotated[:, 1::2] = polygons[:, 1::2] * c - polygons[:, ::2] * s
    rotated[:, ::2] = polygons[:, 1::2] * s + polygons[:, ::2] * c
    rotated[:, 1::2] += new_center[1]
    rotated[:, ::2] += new_center[0]
    if to_int:
        return rotated.astype(np.int64)
    return rotated


def sort_regions(
    regions: List[TextBlock],
    right_to_left: bool = True,
    img: np.ndarray = None
) -> List[TextBlock]:
    
    if not regions:
        return []

    # 1. 分镜检测 + 分镜内排序
    if img is not None:
        panels_raw = get_panels_from_array(img, rtl=right_to_left)
        # 转 [x1,y1,x2,y2]
        panels = [(x, y, x + w, y + h) for x, y, w, h in panels_raw]
        # 对 panels 本身排序：先 y 再 x（RTL x 降序）
        panels.sort(key=lambda p: (p[1], -p[0] if right_to_left else p[0]))

        # 标记 panel_index
        for r in regions:
            cx, cy = r.center
            r.panel_index = -1
            for idx, (x1, y1, x2, y2) in enumerate(panels):
                if x1 <= cx <= x2 and y1 <= cy <= y2:
                    r.panel_index = idx
                    break
            if r.panel_index < 0:
                # 如果不在任何 panel 内，找最近的
                dists = [
                    ((max(x1-cx,0,cx-x2))**2 + (max(y1-cy,0,cy-y2))**2, i)
                    for i,(x1,y1,x2,y2) in enumerate(panels)
                ]
                r.panel_index = min(dists)[1]

        # 按 panel_index 分组，然后递归调用 sort_regions（不传 img 用坐标排序）
        grouped = {}
        for r in regions:
            grouped.setdefault(r.panel_index, []).append(r)
        sorted_all = []
        for pi in sorted(grouped):
            sorted_all += sort_regions(grouped[pi], right_to_left)
        return sorted_all

    # 2. 智能排序
    xs = [r.center[0] for r in regions]
    ys = [r.center[1] for r in regions]
    x_norm = (max(xs)-min(xs)) / (max(xs) or 1)
    y_norm = (max(ys)-min(ys)) / (max(ys) or 1)

    sorted_regions = []
    if x_norm > y_norm * 1.5:
        # 横向更分散：先 x 再 y
        primary = sorted(regions, key=lambda r: -r.center[0] if right_to_left else r.center[0])
        group, prev = [], None
        for r in primary:
            cx = r.center[0]
            if prev is not None and abs(cx - prev) > 20:
                group.sort(key=lambda r: r.center[1])
                sorted_regions += group; group = []
            group.append(r); prev = cx
        if group:
            group.sort(key=lambda r: r.center[1])
            sorted_regions += group
    else:
        # 纵向更分散：先 y 再 x
        primary = sorted(regions, key=lambda r: r.center[1])
        group, prev = [], None
        for r in primary:
            cy = r.center[1]
            if prev is not None and abs(cy - prev) > 15:
                group.sort(key=lambda r: -r.center[0] if right_to_left else r.center[0])
                sorted_regions += group; group = []
            group.append(r); prev = cy
        if group:
            group.sort(key=lambda r: -r.center[0] if right_to_left else r.center[0])
            sorted_regions += group

    return sorted_regions


# def sort_textblk_list(blk_list: List[TextBlock], im_w: int, im_h: int) -> List[TextBlock]:
#     if len(blk_list) == 0:
#         return blk_list
#     num_ja = 0
#     xyxy = []
#     for blk in blk_list:
#         if blk.language == 'ja':
#             num_ja += 1
#         xyxy.append(blk.xyxy)
#     xyxy = np.array(xyxy)
#     flip_lr = num_ja > len(blk_list) / 2
#     im_oriw = im_w
#     if im_w > im_h:
#         im_w /= 2
#     num_gridy, num_gridx = 4, 3
#     img_area = im_h * im_w
#     center_x = (xyxy[:, 0] + xyxy[:, 2]) / 2
#     if flip_lr:
#         if im_w != im_oriw:
#             center_x = im_oriw - center_x
#         else:
#             center_x = im_w - center_x
#     grid_x = (center_x / im_w * num_gridx).astype(np.int32)
#     center_y = (xyxy[:, 1] + xyxy[:, 3]) / 2
#     grid_y = (center_y / im_h * num_gridy).astype(np.int32)
#     grid_indices = grid_y * num_gridx + grid_x
#     grid_weights = grid_indices * img_area + 1.2 * (center_x - grid_x * im_w / num_gridx) + (center_y - grid_y * im_h / num_gridy)
#     if im_w != im_oriw:
#         grid_weights[np.where(grid_x >= num_gridx)] += img_area * num_gridy * num_gridx

#     for blk, weight in zip(blk_list, grid_weights):
#         blk.sort_weight = weight
#     blk_list.sort(key=lambda blk: blk.sort_weight)
#     return blk_list

# # TODO: Make these cached_properties
# def examine_textblk(blk: TextBlock, im_w: int, im_h: int, sort: bool = False) -> None:
#     lines = blk.lines_array()
#     middle_pnts = (lines[:, [1, 2, 3, 0]] + lines) / 2
#     vec_v = middle_pnts[:, 2] - middle_pnts[:, 0]   # vertical vectors of textlines
#     vec_h = middle_pnts[:, 1] - middle_pnts[:, 3]   # horizontal vectors of textlines
#     # if sum of vertical vectors is longer, then text orientation is vertical, and vice versa.
#     center_pnts = (lines[:, 0] + lines[:, 2]) / 2
#     v = np.sum(vec_v, axis=0)
#     h = np.sum(vec_h, axis=0)
#     norm_v, norm_h = np.linalg.norm(v), np.linalg.norm(h)
#     if blk.language == 'ja':
#         vertical = norm_v > norm_h
#     else:
#         vertical = norm_v > norm_h * 2
#     # calculate distance between textlines and origin 
#     if vertical:
#         primary_vec, primary_norm = v, norm_v
#         distance_vectors = center_pnts - np.array([[im_w, 0]], dtype=np.float64)   # vertical manga text is read from right to left, so origin is (imw, 0)
#         font_size = int(round(norm_h / len(lines)))
#     else:
#         primary_vec, primary_norm = h, norm_h
#         distance_vectors = center_pnts - np.array([[0, 0]], dtype=np.float64)
#         font_size = int(round(norm_v / len(lines)))

#     rotation_angle = int(math.atan2(primary_vec[1], primary_vec[0]) / math.pi * 180)     # rotation angle of textlines
#     distance = np.linalg.norm(distance_vectors, axis=1)     # distance between textlinecenters and origin
#     rad_matrix = np.arccos(np.einsum('ij, j->i', distance_vectors, primary_vec) / (distance * primary_norm))
#     distance = np.abs(np.sin(rad_matrix) * distance)
#     blk.lines = lines.astype(np.int32).tolist()
#     blk.distance = distance
#     blk.angle = rotation_angle
#     if vertical:
#         blk.angle -= 90
#     if abs(blk.angle) < 3:
#         blk.angle = 0
#     blk.font_size = font_size
#     blk.vertical = vertical
#     blk.vec = primary_vec
#     blk.norm = primary_norm
#     if sort:
#         blk.sort_lines()

# def try_merge_textline(blk: TextBlock, blk2: TextBlock, fntsize_tol=1.4, distance_tol=2) -> bool:
#     if blk2.merged:
#         return False
#     fntsize_div = blk.font_size / blk2.font_size
#     num_l1, num_l2 = len(blk), len(blk2)
#     fntsz_avg = (blk.font_size * num_l1 + blk2.font_size * num_l2) / (num_l1 + num_l2)
#     vec_prod = blk.vec @ blk2.vec
#     vec_sum = blk.vec + blk2.vec
#     cos_vec = vec_prod / blk.norm / blk2.norm
#     distance = blk2.distance[-1] - blk.distance[-1]
#     distance_p1 = np.linalg.norm(np.array(blk2.lines[-1][0]) - np.array(blk.lines[-1][0]))
#     l1, l2 = Polygon(blk.lines[-1]), Polygon(blk2.lines[-1])
#     if not l1.intersects(l2):
#         if fntsize_div > fntsize_tol or 1 / fntsize_div > fntsize_tol:
#             return False
#         if abs(cos_vec) < 0.866:   # cos30
#             return False
#         # if distance > distance_tol * fntsz_avg or distance_p1 > fntsz_avg * 2.5:
#         if distance > distance_tol * fntsz_avg:
#             return False
#         if blk.vertical and blk2.vertical and distance_p1 > fntsz_avg * 2.5:
#             return False
#     # merge
#     blk.lines.append(blk2.lines[0])
#     blk.vec = vec_sum
#     blk.angle = int(round(np.rad2deg(math.atan2(vec_sum[1], vec_sum[0]))))
#     if blk.vertical:
#         blk.angle -= 90
#     blk.norm = np.linalg.norm(vec_sum)
#     blk.distance = np.append(blk.distance, blk2.distance[-1])
#     blk.font_size = fntsz_avg
#     blk2.merged = True
#     return True

# def merge_textlines(blk_list: List[TextBlock]) -> List[TextBlock]:
#     if len(blk_list) < 2:
#         return blk_list
#     blk_list.sort(key=lambda blk: blk.distance[0])
#     merged_list = []
#     for ii, current_blk in enumerate(blk_list):
#         if current_blk.merged:
#             continue
#         for jj, blk in enumerate(blk_list[ii+1:]):
#             try_merge_textline(current_blk, blk)
#         merged_list.append(current_blk)
#     for blk in merged_list:
#         blk.adjust_bbox(with_bbox=False)
#     return merged_list

# def split_textblk(blk: TextBlock):
#     font_size, distance, lines = blk.font_size, blk.distance, blk.lines
#     l0 = np.array(blk.lines[0])
#     lines.sort(key=lambda line: np.linalg.norm(np.array(line[0]) - l0[0]))
#     distance_tol = font_size * 2
#     current_blk = copy.deepcopy(blk)
#     current_blk.lines = [l0]
#     sub_blk_list = [current_blk]
#     textblock_splitted = False
#     for jj, line in enumerate(lines[1:]):
#         l1, l2 = Polygon(lines[jj]), Polygon(line)
#         split = False
#         if not l1.intersects(l2):
#             line_disance = abs(distance[jj+1] - distance[jj])
#             if line_disance > distance_tol:
#                 split = True
#             elif blk.vertical and abs(blk.angle) < 15:
#                 if len(current_blk.lines) > 1 or line_disance > font_size:
#                     split = abs(lines[jj][0][1] - line[0][1]) > font_size
#         if split:
#             current_blk = copy.deepcopy(current_blk)
#             current_blk.lines = [line]
#             sub_blk_list.append(current_blk)
#         else:
#             current_blk.lines.append(line)
#     if len(sub_blk_list) > 1:
#         textblock_splitted = True
#         for current_blk in sub_blk_list:
#             current_blk.adjust_bbox(with_bbox=False)
#     return textblock_splitted, sub_blk_list

# def group_output(blks, lines, im_w, im_h, mask=None, sort_blklist=True) -> List[TextBlock]:
#     blk_list: List[TextBlock] = []
#     scattered_lines = {'ver': [], 'hor': []}
#     for bbox, lang_id, conf in zip(*blks):
#         # cls could give wrong result
#         blk_list.append(TextBlock(bbox, language=LANG_LIST[lang_id]))

#     # step1: filter & assign lines to textblocks
#     bbox_score_thresh = 0.4
#     mask_score_thresh = 0.1
#     for line in lines:
#         bx1, bx2 = line[:, 0].min(), line[:, 0].max()
#         by1, by2 = line[:, 1].min(), line[:, 1].max()
#         bbox_score, bbox_idx = -1, -1
#         line_area = (by2-by1) * (bx2-bx1)
#         for i, blk in enumerate(blk_list):
#             score = union_area(blk.xyxy, [bx1, by1, bx2, by2]) / line_area
#             if bbox_score < score:
#                 bbox_score = score
#                 bbox_idx = i
#         if bbox_score > bbox_score_thresh:
#             blk_list[bbox_idx].lines.append(line)
#         else: # if no textblock was assigned, check whether there is "enough" textmask
#             if mask is not None:
#                 mask_score = mask[by1: by2, bx1: bx2].mean() / 255
#                 if mask_score < mask_score_thresh:
#                     continue
#             blk = TextBlock([bx1, by1, bx2, by2], [line])
#             examine_textblk(blk, im_w, im_h, sort=False)
#             if blk.vertical:
#                 scattered_lines['ver'].append(blk)
#             else:
#                 scattered_lines['hor'].append(blk)

#     # step2: filter textblocks, sort & split textlines
#     final_blk_list = []
#     for blk in blk_list:
#         # filter textblocks 
#         if len(blk.lines) == 0:
#             bx1, by1, bx2, by2 = blk.xyxy
#             if mask is not None:
#                 mask_score = mask[by1: by2, bx1: bx2].mean() / 255
#                 if mask_score < mask_score_thresh:
#                     continue
#             xywh = np.array([[bx1, by1, bx2-bx1, by2-by1]])
#             blk.lines = xywh2xyxypoly(xywh).reshape(-1, 4, 2).tolist()
#         examine_textblk(blk, im_w, im_h, sort=True)

#         # split manga text if there is a distance gap
#         textblock_splitted = False
#         if len(blk.lines) > 1:
#             if blk.language == 'ja':
#                 textblock_splitted = True
#             elif blk.vertical:
#                 textblock_splitted = True
#         if textblock_splitted:
#             textblock_splitted, sub_blk_list = split_textblk(blk)
#         else:
#             sub_blk_list = [blk]
#         # modify textblock to fit its textlines
#         if not textblock_splitted:
#             for blk in sub_blk_list:
#                 blk.adjust_bbox(with_bbox=True)
#         final_blk_list += sub_blk_list

#     # step3: merge scattered lines, sort textblocks by "grid"
#     final_blk_list += merge_textlines(scattered_lines['hor'])
#     final_blk_list += merge_textlines(scattered_lines['ver'])
#     if sort_blklist:
#         final_blk_list = sort_textblk_list(final_blk_list, im_w, im_h)

#     for blk in final_blk_list:
#         if blk.language != 'ja' and not blk.vertical:
#             num_lines = len(blk.lines)
#             if num_lines == 0:
#                 continue
#             # blk.line_spacing = blk.bounding_rect()[3] / num_lines / blk.font_size
#             expand_size = max(int(blk.font_size * 0.1), 3)
#             rad = np.deg2rad(blk.angle)
#             shifted_vec = np.array([[[-1, -1],[1, -1],[1, 1],[-1, 1]]])
#             shifted_vec = shifted_vec * np.array([[[np.sin(rad), np.cos(rad)]]]) * expand_size
#             lines = blk.lines_array() + shifted_vec
#             lines[..., 0] = np.clip(lines[..., 0], 0, im_w-1)
#             lines[..., 1] = np.clip(lines[..., 1], 0, im_h-1)
#             blk.lines = lines.astype(np.int64).tolist()
#             blk.font_size += expand_size

#     return final_blk_list

def visualize_textblocks(canvas: np.ndarray, blk_list: List[TextBlock]):
    lw = max(round(sum(canvas.shape) / 2 * 0.003), 2)  # line width
    for i, blk in enumerate(blk_list):
        bx1, by1, bx2, by2 = blk.xyxy
        cv2.rectangle(canvas, (bx1, by1), (bx2, by2), (127, 255, 127), lw)
        for j, line in enumerate(blk.lines):
            cv2.putText(canvas, str(j), line[0], cv2.FONT_HERSHEY_SIMPLEX, 0.7, (255,127,0), 1)
            cv2.polylines(canvas, [line], True, (0,127,255), 2)
        cv2.polylines(canvas, [blk.min_rect], True, (127,127,0), 2)
        cv2.putText(canvas, str(i), (bx1, by1 + lw), 0, lw / 3, (255,127,127), max(lw-1, 1), cv2.LINE_AA)
        center = [int((bx1 + bx2)/2), int((by1 + by2)/2)]
        
        angle_text = 'a: %.2f' % blk.angle
        x_text = 'x: %s' % bx1
        y_text = 'y: %s' % by1
        
        # 添加描边效果，文本居中
        def put_text_with_outline(text, center_x, y, font_size=0.8, thickness=2, color=(127,127,255)):
            
            (text_width, text_height), baseline = cv2.getTextSize(
                text, cv2.FONT_HERSHEY_SIMPLEX, font_size, thickness)
            text_x = center_x - text_width // 2
            
            # 绘制描边
            for dx, dy in [(-1,-1), (-1,1), (1,-1), (1,1), (-2,0), (2,0), (0,-2), (0,2)]:
                cv2.putText(canvas, text, (text_x+dx, y+dy), 
                          cv2.FONT_HERSHEY_SIMPLEX, font_size, (35,24,22), thickness)
            # 绘制原始颜色的主文本
            cv2.putText(canvas, text, (text_x, y), 
                      cv2.FONT_HERSHEY_SIMPLEX, font_size, color, thickness)
        
        # 在文本框水平中央位置绘制带描边的文本
        center_x = center[0]  
        put_text_with_outline(angle_text, center_x, center[1] - 10)
        put_text_with_outline(x_text, center_x, center[1] + 15)
        put_text_with_outline(y_text, center_x, center[1] + 40)
    return canvas
<|MERGE_RESOLUTION|>--- conflicted
+++ resolved
@@ -1,826 +1,822 @@
-import cv2
-import numpy as np
-from typing import List, Tuple
-from shapely.geometry import Polygon, MultiPoint
-from functools import cached_property
-import copy
-import re
-import py3langid as langid
-from .panel import get_panels_from_array
-from .generic import color_difference, is_right_to_left_char, is_valuable_char
-# from ..detection.ctd_utils.utils.imgproc_utils import union_area, xywh2xyxypoly
-
-# LANG_LIST = ['eng', 'ja', 'unknown']
-# LANGCLS2IDX = {'eng': 0, 'ja': 1, 'unknown': 2}
-
-# determines render direction
-LANGUAGE_ORIENTATION_PRESETS = {
-    'CHS': 'auto',
-    'CHT': 'auto',
-    'CSY': 'h',
-    'NLD': 'h',
-    'ENG': 'h',
-    'FRA': 'h',
-    'DEU': 'h',
-    'HUN': 'h',
-    'ITA': 'h',
-    'JPN': 'auto',
-<<<<<<< HEAD
-    'KOR': 'auto',
-    'MSL': 'h',
-=======
-    'KOR': 'h',
->>>>>>> 410d9bc6
-    'PLK': 'h',
-    'PTB': 'h',
-    'ROM': 'h',
-    'RUS': 'h',
-    'ESP': 'h',
-    'TRK': 'h',
-    'UKR': 'h',
-    'VIN': 'h',
-    'ARA': 'hr', # horizontal reversed (right to left)
-    'FIL': 'h'
-}
-
-class TextBlock(object):
-    """
-    Object that stores a block of text made up of textlines.
-    """
-    def __init__(self, lines: List[Tuple[int, int, int, int]],
-                 texts: List[str] = None,
-                 language: str = 'unknown',
-                 font_size: float = -1,
-                 angle: float = 0,
-                 translation: str = "",
-                 fg_color: Tuple[float] = (0, 0, 0),
-                 bg_color: Tuple[float] = (0, 0, 0),
-                 line_spacing = 1.,
-                 letter_spacing = 1.,
-                 font_family: str = "",
-                 bold: bool = False,
-                 underline: bool = False,
-                 italic: bool = False,
-                 direction: str = 'auto',
-                 alignment: str = 'auto',
-                 rich_text: str = "",
-                 _bounding_rect: List = None,
-                 default_stroke_width = 0.2,
-                 font_weight = 50,
-                 source_lang: str = "",
-                 target_lang: str = "",
-                 opacity: float = 1.,
-                 shadow_radius: float = 0.,
-                 shadow_strength: float = 1.,
-                 shadow_color: Tuple = (0, 0, 0),
-                 shadow_offset: List = [0, 0],
-                 prob: float = 1,
-                 **kwargs) -> None:
-        self.lines = np.array(lines, dtype=np.int32)
-        # self.lines.sort()
-        self.language = language
-        self.font_size = round(font_size)
-        self.angle = angle
-        self._direction = direction
-
-        self.texts = texts if texts is not None else []
-        self.text = texts[0]
-        if self.text and len(texts) > 1:
-            for txt in texts[1:]:
-                first_cjk = '\u3000' <= self.text[-1] <= '\u9fff'
-                second_cjk = txt and ('\u3000' <= txt[0] <= '\u9fff')
-                if first_cjk or second_cjk :
-                    self.text += txt
-                else :
-                    self.text += ' ' + txt
-        self.prob = prob
-
-        self.translation = translation
-
-        self.fg_colors = fg_color
-        self.bg_colors = bg_color
-
-        # self.stroke_width = stroke_width
-        self.font_family: str = font_family
-        self.bold: bool = bold
-        self.underline: bool = underline
-        self.italic: bool = italic
-        self.rich_text = rich_text
-        self.line_spacing = line_spacing
-        self.letter_spacing = letter_spacing
-        self._alignment = alignment
-        self._source_lang = source_lang
-        self.target_lang = target_lang
-
-        self._bounding_rect = _bounding_rect
-        self.default_stroke_width = default_stroke_width
-        self.font_weight = font_weight
-        self.adjust_bg_color = True
-
-        self.opacity = opacity
-        self.shadow_radius = shadow_radius
-        self.shadow_strength = shadow_strength
-        self.shadow_color = shadow_color
-        self.shadow_offset = shadow_offset
-
-    @cached_property
-    def xyxy(self):
-        """Coordinates of the bounding box"""
-        x1 = self.lines[..., 0].min()
-        y1 = self.lines[..., 1].min()
-        x2 = self.lines[..., 0].max()
-        y2 = self.lines[..., 1].max()
-        return np.array([x1, y1, x2, y2]).astype(np.int32)
-
-    @cached_property
-    def xywh(self):
-        x1, y1, x2, y2 = self.xyxy
-        return np.array([x1, y1, x2-x1, y2-y1]).astype(np.int32)
-
-    @cached_property
-    def center(self) -> np.ndarray:
-        xyxy = np.array(self.xyxy)
-        return (xyxy[:2] + xyxy[2:]) / 2
-
-    @cached_property
-    def unrotated_polygons(self) -> np.ndarray:
-        polygons = self.lines.reshape(-1, 8)
-        if self.angle != 0:
-            polygons = rotate_polygons(self.center, polygons, self.angle)
-        return polygons
-
-    @cached_property
-    def unrotated_min_rect(self) -> np.ndarray:
-        polygons = self.unrotated_polygons
-        min_x = polygons[:, ::2].min()
-        min_y = polygons[:, 1::2].min()
-        max_x = polygons[:, ::2].max()
-        max_y = polygons[:, 1::2].max()
-        min_bbox = np.array([[min_x, min_y, max_x, min_y, max_x, max_y, min_x, max_y]])
-        return min_bbox.reshape(-1, 4, 2).astype(np.int64)
-
-    @cached_property
-    def min_rect(self) -> np.ndarray:
-        polygons = self.unrotated_polygons
-        min_x = polygons[:, ::2].min()
-        min_y = polygons[:, 1::2].min()
-        max_x = polygons[:, ::2].max()
-        max_y = polygons[:, 1::2].max()
-        min_bbox = np.array([[min_x, min_y, max_x, min_y, max_x, max_y, min_x, max_y]])
-        if self.angle != 0:
-            min_bbox = rotate_polygons(self.center, min_bbox, -self.angle)
-        return min_bbox.clip(0).reshape(-1, 4, 2).astype(np.int64)
-
-    @cached_property
-    def polygon_aspect_ratio(self) -> float:
-        """width / height"""
-        polygons = self.unrotated_polygons.reshape(-1, 4, 2)
-        middle_pts = (polygons[:, [1, 2, 3, 0]] + polygons) / 2
-        norm_v = np.linalg.norm(middle_pts[:, 2] - middle_pts[:, 0], axis=1)
-        norm_h = np.linalg.norm(middle_pts[:, 1] - middle_pts[:, 3], axis=1)
-        return np.mean(norm_h / norm_v)
-
-    @cached_property
-    def unrotated_size(self) -> Tuple[int, int]:
-        """Returns width and height of unrotated bbox"""
-        middle_pts = (self.min_rect[:, [1, 2, 3, 0]] + self.min_rect) / 2
-        norm_h = np.linalg.norm(middle_pts[:, 1] - middle_pts[:, 3])
-        norm_v = np.linalg.norm(middle_pts[:, 2] - middle_pts[:, 0])
-        return norm_h, norm_v
-
-    @cached_property
-    def aspect_ratio(self) -> float:
-        """width / height"""
-        return self.unrotated_size[0] / self.unrotated_size[1]
-
-    @property
-    def polygon_object(self) -> Polygon:
-        min_rect = self.min_rect[0]
-        return MultiPoint([tuple(min_rect[0]), tuple(min_rect[1]), tuple(min_rect[2]), tuple(min_rect[3])]).convex_hull
-
-    @property
-    def area(self) -> float:
-        return self.polygon_object.area
-
-    @property
-    def real_area(self) -> float:
-        lines = self.lines.reshape((-1, 2))
-        return MultiPoint([tuple(l) for l in lines]).convex_hull.area
-    
-    def normalized_width_list(self) -> List[float]:
-        polygons = self.unrotated_polygons
-        width_list = []
-        for polygon in polygons:
-            width_list.append((polygon[[2, 4]] - polygon[[0, 6]]).sum())
-        width_list = np.array(width_list)
-        width_list = width_list / np.sum(width_list)
-        return width_list.tolist()
-
-    def __len__(self):
-        return len(self.lines)
-
-    def __getitem__(self, idx):
-        return self.lines[idx]
-
-    def to_dict(self):
-        blk_dict = copy.deepcopy(vars(self))
-        return blk_dict
-
-    def get_transformed_region(self, img: np.ndarray, line_idx: int, textheight: int, maxwidth: int = None) -> np.ndarray:
-        im_h, im_w = img.shape[:2]
-
-        line = np.round(np.array(self.lines[line_idx])).astype(np.int64)
-
-        x1, y1, x2, y2 = line[:, 0].min(), line[:, 1].min(), line[:, 0].max(), line[:, 1].max()
-        x1 = np.clip(x1, 0, im_w)
-        y1 = np.clip(y1, 0, im_h)
-        x2 = np.clip(x2, 0, im_w)
-        y2 = np.clip(y2, 0, im_h)
-        img_croped = img[y1: y2, x1: x2]
-        
-        direction = 'v' if self.src_is_vertical else 'h'
-
-        src_pts = line.copy()
-        src_pts[:, 0] -= x1
-        src_pts[:, 1] -= y1
-        middle_pnt = (src_pts[[1, 2, 3, 0]] + src_pts) / 2
-        vec_v = middle_pnt[2] - middle_pnt[0]   # vertical vectors of textlines
-        vec_h = middle_pnt[1] - middle_pnt[3]   # horizontal vectors of textlines
-        norm_v = np.linalg.norm(vec_v)
-        norm_h = np.linalg.norm(vec_h)
-
-        if textheight is None:
-            if direction == 'h' :
-                textheight = int(norm_v)
-            else:
-                textheight = int(norm_h)
-        
-        if norm_v <= 0 or norm_h <= 0:
-            print('invalid textpolygon to target img')
-            return np.zeros((textheight, textheight, 3), dtype=np.uint8)
-        ratio = norm_v / norm_h
-
-        if direction == 'h' :
-            h = int(textheight)
-            w = int(round(textheight / ratio))
-            dst_pts = np.array([[0, 0], [w - 1, 0], [w - 1, h - 1], [0, h - 1]]).astype(np.float32)
-            M, _ = cv2.findHomography(src_pts, dst_pts, cv2.RANSAC, 5.0)
-            if M is None:
-                print('invalid textpolygon to target img')
-                return np.zeros((textheight, textheight, 3), dtype=np.uint8)
-            region = cv2.warpPerspective(img_croped, M, (w, h))
-        elif direction == 'v' :
-            w = int(textheight)
-            h = int(round(textheight * ratio))
-            dst_pts = np.array([[0, 0], [w - 1, 0], [w - 1, h - 1], [0, h - 1]]).astype(np.float32)
-            M, _ = cv2.findHomography(src_pts, dst_pts, cv2.RANSAC, 5.0)
-            if M is None:
-                print('invalid textpolygon to target img')
-                return np.zeros((textheight, textheight, 3), dtype=np.uint8)
-            region = cv2.warpPerspective(img_croped, M, (w, h))
-            region = cv2.rotate(region, cv2.ROTATE_90_COUNTERCLOCKWISE)
-
-        if maxwidth is not None:
-            h, w = region.shape[: 2]
-            if w > maxwidth:
-                region = cv2.resize(region, (maxwidth, h))
-
-        return region
-
-    @property
-    def source_lang(self):
-        if not self._source_lang:
-            self._source_lang = langid.classify(self.text)[0]
-        return self._source_lang
-
-    def get_translation_for_rendering(self):
-        text = self.translation
-        if self.direction.endswith('r'):
-            # The render direction is right to left so left-to-right
-            # text/number chunks need to be reversed to look normal.
-
-            text_list = list(text)
-            l2r_idx = -1
-
-            def reverse_sublist(l, i1, i2):
-                delta = i2 - i1
-                for j1 in range(i1, i2 - delta // 2):
-                    j2 = i2 - (j1 - i1) - 1
-                    l[j1], l[j2] = l[j2], l[j1]
-
-            for i, c in enumerate(text):
-                if not is_right_to_left_char(c) and is_valuable_char(c):
-                    if l2r_idx < 0:
-                        l2r_idx = i
-                elif l2r_idx >= 0 and i - l2r_idx > 1:
-                    # Reverse left-to-right characters for correct rendering
-                    reverse_sublist(text_list, l2r_idx, i)
-                    l2r_idx = -1
-            if l2r_idx >= 0 and i - l2r_idx > 1:
-                reverse_sublist(text_list, l2r_idx, len(text_list))
-
-            text = ''.join(text_list)
-        return text
-
-    @property
-    def is_bulleted_list(self):
-        """
-        A determining factor of whether we should be sticking to the strict per textline
-        text distribution when rendering.
-        """
-        if len(self.texts) <= 1:
-            return False
-
-        bullet_regexes = [
-            r'[^\w\s]', # ○ ... ○ ...
-            r'[\d]+\.', # 1. ... 2. ...
-            r'[QA]:', # Q: ... A: ...
-        ]
-        bullet_type_idx = -1
-        for line_text in self.texts:
-            for i, breg in enumerate(bullet_regexes):
-                if re.search(r'(?:[\n]|^)((?:' + breg + r')[\s]*)', line_text):
-                    if bullet_type_idx >= 0 and bullet_type_idx != i:
-                        return False
-                    bullet_type_idx = i
-        return bullet_type_idx >= 0
-
-    def set_font_colors(self, fg_colors, bg_colors):
-        self.fg_colors = np.array(fg_colors)
-        self.bg_colors = np.array(bg_colors)
-
-    def update_font_colors(self, fg_colors: np.ndarray, bg_colors: np.ndarray):
-        nlines = len(self)
-        if nlines > 0:
-            self.fg_colors += fg_colors / nlines
-            self.bg_colors += bg_colors / nlines
-
-    def get_font_colors(self, bgr=False):
-
-        frgb = np.array(self.fg_colors).astype(np.int32)
-        brgb = np.array(self.bg_colors).astype(np.int32)
-
-        if bgr:
-            frgb = frgb[::-1]
-            brgb = brgb[::-1]
-
-        if self.adjust_bg_color:
-            fg_avg = np.mean(frgb)
-            if color_difference(frgb, brgb) < 30:
-                brgb = (255, 255, 255) if fg_avg <= 127 else (0, 0, 0)
-
-        return frgb, brgb
-
-    @property
-    def direction(self):
-        """Render direction determined through used language or aspect ratio."""
-        if self._direction not in ('h', 'v', 'hr', 'vr'):
-            d = LANGUAGE_ORIENTATION_PRESETS.get(self.target_lang)
-            if d in ('h', 'v', 'hr', 'vr'):
-                return d
-
-            if self.aspect_ratio < 1:
-                return 'v'
-            else:
-                return 'h'
-        return self._direction
-
-    @property
-    def vertical(self):
-        return self.direction.startswith('v')
-
-    @property
-    def horizontal(self):
-        return self.direction.startswith('h')
-
-    @property
-    def alignment(self):
-        """Render alignment(/gravity) determined through used language."""
-        if self._alignment in ('left', 'center', 'right'):
-            return self._alignment
-        if len(self.lines) == 1:
-            return 'center'
-
-        if self.direction == 'h':
-            return 'center'
-        elif self.direction == 'hr':
-            return 'right'
-        else:
-            return 'left'
-
-        # x1, y1, x2, y2 = self.xyxy
-        # polygons = self.unrotated_polygons
-        # polygons = polygons.reshape(-1, 4, 2)
-        # print(self.polygon_aspect_ratio, self.xyxy)
-        # print(polygons[:, :, 0] - x1)
-        # print()
-        # if self.polygon_aspect_ratio < 1:
-        #     left_std = abs(np.std(polygons[:, :2, 1] - y1))
-        #     right_std = abs(np.std(polygons[:, 2:, 1] - y2))
-        #     center_std = abs(np.std(((polygons[:, :, 1] + polygons[:, :, 1]) - (y2 - y1)) / 2))
-        #     print(center_std)
-        #     print('a', left_std, right_std, center_std)
-        # else:
-        #     left_std = abs(np.std(polygons[:, ::2, 0] - x1))
-        #     right_std = abs(np.std(polygons[:, 2:, 0] - x2))
-        #     center_std = abs(np.std(((polygons[:, :, 0] + polygons[:, :, 0]) - (x2 - x1)) / 2))
-        # min_std = min(left_std, right_std, center_std)
-        # if left_std == min_std:
-        #     return 'left'
-        # elif right_std == min_std:
-        #     return 'right'
-        # else:
-        #     return 'center'
-
-    @property
-    def stroke_width(self):
-        diff = color_difference(*self.get_font_colors())
-        if diff > 15:
-            return self.default_stroke_width
-        return 0
-
-
-def rotate_polygons(center, polygons, rotation, new_center=None, to_int=True):
-    if rotation == 0:
-        return polygons
-    if new_center is None:
-        new_center = center
-    rotation = np.deg2rad(rotation)
-    s, c = np.sin(rotation), np.cos(rotation)
-    polygons = polygons.astype(np.float32)
-
-    polygons[:, 1::2] -= center[1]
-    polygons[:, ::2] -= center[0]
-    rotated = np.copy(polygons)
-    rotated[:, 1::2] = polygons[:, 1::2] * c - polygons[:, ::2] * s
-    rotated[:, ::2] = polygons[:, 1::2] * s + polygons[:, ::2] * c
-    rotated[:, 1::2] += new_center[1]
-    rotated[:, ::2] += new_center[0]
-    if to_int:
-        return rotated.astype(np.int64)
-    return rotated
-
-
-def sort_regions(
-    regions: List[TextBlock],
-    right_to_left: bool = True,
-    img: np.ndarray = None
-) -> List[TextBlock]:
-    
-    if not regions:
-        return []
-
-    # 1. 分镜检测 + 分镜内排序
-    if img is not None:
-        panels_raw = get_panels_from_array(img, rtl=right_to_left)
-        # 转 [x1,y1,x2,y2]
-        panels = [(x, y, x + w, y + h) for x, y, w, h in panels_raw]
-        # 对 panels 本身排序：先 y 再 x（RTL x 降序）
-        panels.sort(key=lambda p: (p[1], -p[0] if right_to_left else p[0]))
-
-        # 标记 panel_index
-        for r in regions:
-            cx, cy = r.center
-            r.panel_index = -1
-            for idx, (x1, y1, x2, y2) in enumerate(panels):
-                if x1 <= cx <= x2 and y1 <= cy <= y2:
-                    r.panel_index = idx
-                    break
-            if r.panel_index < 0:
-                # 如果不在任何 panel 内，找最近的
-                dists = [
-                    ((max(x1-cx,0,cx-x2))**2 + (max(y1-cy,0,cy-y2))**2, i)
-                    for i,(x1,y1,x2,y2) in enumerate(panels)
-                ]
-                r.panel_index = min(dists)[1]
-
-        # 按 panel_index 分组，然后递归调用 sort_regions（不传 img 用坐标排序）
-        grouped = {}
-        for r in regions:
-            grouped.setdefault(r.panel_index, []).append(r)
-        sorted_all = []
-        for pi in sorted(grouped):
-            sorted_all += sort_regions(grouped[pi], right_to_left)
-        return sorted_all
-
-    # 2. 智能排序
-    xs = [r.center[0] for r in regions]
-    ys = [r.center[1] for r in regions]
-    x_norm = (max(xs)-min(xs)) / (max(xs) or 1)
-    y_norm = (max(ys)-min(ys)) / (max(ys) or 1)
-
-    sorted_regions = []
-    if x_norm > y_norm * 1.5:
-        # 横向更分散：先 x 再 y
-        primary = sorted(regions, key=lambda r: -r.center[0] if right_to_left else r.center[0])
-        group, prev = [], None
-        for r in primary:
-            cx = r.center[0]
-            if prev is not None and abs(cx - prev) > 20:
-                group.sort(key=lambda r: r.center[1])
-                sorted_regions += group; group = []
-            group.append(r); prev = cx
-        if group:
-            group.sort(key=lambda r: r.center[1])
-            sorted_regions += group
-    else:
-        # 纵向更分散：先 y 再 x
-        primary = sorted(regions, key=lambda r: r.center[1])
-        group, prev = [], None
-        for r in primary:
-            cy = r.center[1]
-            if prev is not None and abs(cy - prev) > 15:
-                group.sort(key=lambda r: -r.center[0] if right_to_left else r.center[0])
-                sorted_regions += group; group = []
-            group.append(r); prev = cy
-        if group:
-            group.sort(key=lambda r: -r.center[0] if right_to_left else r.center[0])
-            sorted_regions += group
-
-    return sorted_regions
-
-
-# def sort_textblk_list(blk_list: List[TextBlock], im_w: int, im_h: int) -> List[TextBlock]:
-#     if len(blk_list) == 0:
-#         return blk_list
-#     num_ja = 0
-#     xyxy = []
-#     for blk in blk_list:
-#         if blk.language == 'ja':
-#             num_ja += 1
-#         xyxy.append(blk.xyxy)
-#     xyxy = np.array(xyxy)
-#     flip_lr = num_ja > len(blk_list) / 2
-#     im_oriw = im_w
-#     if im_w > im_h:
-#         im_w /= 2
-#     num_gridy, num_gridx = 4, 3
-#     img_area = im_h * im_w
-#     center_x = (xyxy[:, 0] + xyxy[:, 2]) / 2
-#     if flip_lr:
-#         if im_w != im_oriw:
-#             center_x = im_oriw - center_x
-#         else:
-#             center_x = im_w - center_x
-#     grid_x = (center_x / im_w * num_gridx).astype(np.int32)
-#     center_y = (xyxy[:, 1] + xyxy[:, 3]) / 2
-#     grid_y = (center_y / im_h * num_gridy).astype(np.int32)
-#     grid_indices = grid_y * num_gridx + grid_x
-#     grid_weights = grid_indices * img_area + 1.2 * (center_x - grid_x * im_w / num_gridx) + (center_y - grid_y * im_h / num_gridy)
-#     if im_w != im_oriw:
-#         grid_weights[np.where(grid_x >= num_gridx)] += img_area * num_gridy * num_gridx
-
-#     for blk, weight in zip(blk_list, grid_weights):
-#         blk.sort_weight = weight
-#     blk_list.sort(key=lambda blk: blk.sort_weight)
-#     return blk_list
-
-# # TODO: Make these cached_properties
-# def examine_textblk(blk: TextBlock, im_w: int, im_h: int, sort: bool = False) -> None:
-#     lines = blk.lines_array()
-#     middle_pnts = (lines[:, [1, 2, 3, 0]] + lines) / 2
-#     vec_v = middle_pnts[:, 2] - middle_pnts[:, 0]   # vertical vectors of textlines
-#     vec_h = middle_pnts[:, 1] - middle_pnts[:, 3]   # horizontal vectors of textlines
-#     # if sum of vertical vectors is longer, then text orientation is vertical, and vice versa.
-#     center_pnts = (lines[:, 0] + lines[:, 2]) / 2
-#     v = np.sum(vec_v, axis=0)
-#     h = np.sum(vec_h, axis=0)
-#     norm_v, norm_h = np.linalg.norm(v), np.linalg.norm(h)
-#     if blk.language == 'ja':
-#         vertical = norm_v > norm_h
-#     else:
-#         vertical = norm_v > norm_h * 2
-#     # calculate distance between textlines and origin 
-#     if vertical:
-#         primary_vec, primary_norm = v, norm_v
-#         distance_vectors = center_pnts - np.array([[im_w, 0]], dtype=np.float64)   # vertical manga text is read from right to left, so origin is (imw, 0)
-#         font_size = int(round(norm_h / len(lines)))
-#     else:
-#         primary_vec, primary_norm = h, norm_h
-#         distance_vectors = center_pnts - np.array([[0, 0]], dtype=np.float64)
-#         font_size = int(round(norm_v / len(lines)))
-
-#     rotation_angle = int(math.atan2(primary_vec[1], primary_vec[0]) / math.pi * 180)     # rotation angle of textlines
-#     distance = np.linalg.norm(distance_vectors, axis=1)     # distance between textlinecenters and origin
-#     rad_matrix = np.arccos(np.einsum('ij, j->i', distance_vectors, primary_vec) / (distance * primary_norm))
-#     distance = np.abs(np.sin(rad_matrix) * distance)
-#     blk.lines = lines.astype(np.int32).tolist()
-#     blk.distance = distance
-#     blk.angle = rotation_angle
-#     if vertical:
-#         blk.angle -= 90
-#     if abs(blk.angle) < 3:
-#         blk.angle = 0
-#     blk.font_size = font_size
-#     blk.vertical = vertical
-#     blk.vec = primary_vec
-#     blk.norm = primary_norm
-#     if sort:
-#         blk.sort_lines()
-
-# def try_merge_textline(blk: TextBlock, blk2: TextBlock, fntsize_tol=1.4, distance_tol=2) -> bool:
-#     if blk2.merged:
-#         return False
-#     fntsize_div = blk.font_size / blk2.font_size
-#     num_l1, num_l2 = len(blk), len(blk2)
-#     fntsz_avg = (blk.font_size * num_l1 + blk2.font_size * num_l2) / (num_l1 + num_l2)
-#     vec_prod = blk.vec @ blk2.vec
-#     vec_sum = blk.vec + blk2.vec
-#     cos_vec = vec_prod / blk.norm / blk2.norm
-#     distance = blk2.distance[-1] - blk.distance[-1]
-#     distance_p1 = np.linalg.norm(np.array(blk2.lines[-1][0]) - np.array(blk.lines[-1][0]))
-#     l1, l2 = Polygon(blk.lines[-1]), Polygon(blk2.lines[-1])
-#     if not l1.intersects(l2):
-#         if fntsize_div > fntsize_tol or 1 / fntsize_div > fntsize_tol:
-#             return False
-#         if abs(cos_vec) < 0.866:   # cos30
-#             return False
-#         # if distance > distance_tol * fntsz_avg or distance_p1 > fntsz_avg * 2.5:
-#         if distance > distance_tol * fntsz_avg:
-#             return False
-#         if blk.vertical and blk2.vertical and distance_p1 > fntsz_avg * 2.5:
-#             return False
-#     # merge
-#     blk.lines.append(blk2.lines[0])
-#     blk.vec = vec_sum
-#     blk.angle = int(round(np.rad2deg(math.atan2(vec_sum[1], vec_sum[0]))))
-#     if blk.vertical:
-#         blk.angle -= 90
-#     blk.norm = np.linalg.norm(vec_sum)
-#     blk.distance = np.append(blk.distance, blk2.distance[-1])
-#     blk.font_size = fntsz_avg
-#     blk2.merged = True
-#     return True
-
-# def merge_textlines(blk_list: List[TextBlock]) -> List[TextBlock]:
-#     if len(blk_list) < 2:
-#         return blk_list
-#     blk_list.sort(key=lambda blk: blk.distance[0])
-#     merged_list = []
-#     for ii, current_blk in enumerate(blk_list):
-#         if current_blk.merged:
-#             continue
-#         for jj, blk in enumerate(blk_list[ii+1:]):
-#             try_merge_textline(current_blk, blk)
-#         merged_list.append(current_blk)
-#     for blk in merged_list:
-#         blk.adjust_bbox(with_bbox=False)
-#     return merged_list
-
-# def split_textblk(blk: TextBlock):
-#     font_size, distance, lines = blk.font_size, blk.distance, blk.lines
-#     l0 = np.array(blk.lines[0])
-#     lines.sort(key=lambda line: np.linalg.norm(np.array(line[0]) - l0[0]))
-#     distance_tol = font_size * 2
-#     current_blk = copy.deepcopy(blk)
-#     current_blk.lines = [l0]
-#     sub_blk_list = [current_blk]
-#     textblock_splitted = False
-#     for jj, line in enumerate(lines[1:]):
-#         l1, l2 = Polygon(lines[jj]), Polygon(line)
-#         split = False
-#         if not l1.intersects(l2):
-#             line_disance = abs(distance[jj+1] - distance[jj])
-#             if line_disance > distance_tol:
-#                 split = True
-#             elif blk.vertical and abs(blk.angle) < 15:
-#                 if len(current_blk.lines) > 1 or line_disance > font_size:
-#                     split = abs(lines[jj][0][1] - line[0][1]) > font_size
-#         if split:
-#             current_blk = copy.deepcopy(current_blk)
-#             current_blk.lines = [line]
-#             sub_blk_list.append(current_blk)
-#         else:
-#             current_blk.lines.append(line)
-#     if len(sub_blk_list) > 1:
-#         textblock_splitted = True
-#         for current_blk in sub_blk_list:
-#             current_blk.adjust_bbox(with_bbox=False)
-#     return textblock_splitted, sub_blk_list
-
-# def group_output(blks, lines, im_w, im_h, mask=None, sort_blklist=True) -> List[TextBlock]:
-#     blk_list: List[TextBlock] = []
-#     scattered_lines = {'ver': [], 'hor': []}
-#     for bbox, lang_id, conf in zip(*blks):
-#         # cls could give wrong result
-#         blk_list.append(TextBlock(bbox, language=LANG_LIST[lang_id]))
-
-#     # step1: filter & assign lines to textblocks
-#     bbox_score_thresh = 0.4
-#     mask_score_thresh = 0.1
-#     for line in lines:
-#         bx1, bx2 = line[:, 0].min(), line[:, 0].max()
-#         by1, by2 = line[:, 1].min(), line[:, 1].max()
-#         bbox_score, bbox_idx = -1, -1
-#         line_area = (by2-by1) * (bx2-bx1)
-#         for i, blk in enumerate(blk_list):
-#             score = union_area(blk.xyxy, [bx1, by1, bx2, by2]) / line_area
-#             if bbox_score < score:
-#                 bbox_score = score
-#                 bbox_idx = i
-#         if bbox_score > bbox_score_thresh:
-#             blk_list[bbox_idx].lines.append(line)
-#         else: # if no textblock was assigned, check whether there is "enough" textmask
-#             if mask is not None:
-#                 mask_score = mask[by1: by2, bx1: bx2].mean() / 255
-#                 if mask_score < mask_score_thresh:
-#                     continue
-#             blk = TextBlock([bx1, by1, bx2, by2], [line])
-#             examine_textblk(blk, im_w, im_h, sort=False)
-#             if blk.vertical:
-#                 scattered_lines['ver'].append(blk)
-#             else:
-#                 scattered_lines['hor'].append(blk)
-
-#     # step2: filter textblocks, sort & split textlines
-#     final_blk_list = []
-#     for blk in blk_list:
-#         # filter textblocks 
-#         if len(blk.lines) == 0:
-#             bx1, by1, bx2, by2 = blk.xyxy
-#             if mask is not None:
-#                 mask_score = mask[by1: by2, bx1: bx2].mean() / 255
-#                 if mask_score < mask_score_thresh:
-#                     continue
-#             xywh = np.array([[bx1, by1, bx2-bx1, by2-by1]])
-#             blk.lines = xywh2xyxypoly(xywh).reshape(-1, 4, 2).tolist()
-#         examine_textblk(blk, im_w, im_h, sort=True)
-
-#         # split manga text if there is a distance gap
-#         textblock_splitted = False
-#         if len(blk.lines) > 1:
-#             if blk.language == 'ja':
-#                 textblock_splitted = True
-#             elif blk.vertical:
-#                 textblock_splitted = True
-#         if textblock_splitted:
-#             textblock_splitted, sub_blk_list = split_textblk(blk)
-#         else:
-#             sub_blk_list = [blk]
-#         # modify textblock to fit its textlines
-#         if not textblock_splitted:
-#             for blk in sub_blk_list:
-#                 blk.adjust_bbox(with_bbox=True)
-#         final_blk_list += sub_blk_list
-
-#     # step3: merge scattered lines, sort textblocks by "grid"
-#     final_blk_list += merge_textlines(scattered_lines['hor'])
-#     final_blk_list += merge_textlines(scattered_lines['ver'])
-#     if sort_blklist:
-#         final_blk_list = sort_textblk_list(final_blk_list, im_w, im_h)
-
-#     for blk in final_blk_list:
-#         if blk.language != 'ja' and not blk.vertical:
-#             num_lines = len(blk.lines)
-#             if num_lines == 0:
-#                 continue
-#             # blk.line_spacing = blk.bounding_rect()[3] / num_lines / blk.font_size
-#             expand_size = max(int(blk.font_size * 0.1), 3)
-#             rad = np.deg2rad(blk.angle)
-#             shifted_vec = np.array([[[-1, -1],[1, -1],[1, 1],[-1, 1]]])
-#             shifted_vec = shifted_vec * np.array([[[np.sin(rad), np.cos(rad)]]]) * expand_size
-#             lines = blk.lines_array() + shifted_vec
-#             lines[..., 0] = np.clip(lines[..., 0], 0, im_w-1)
-#             lines[..., 1] = np.clip(lines[..., 1], 0, im_h-1)
-#             blk.lines = lines.astype(np.int64).tolist()
-#             blk.font_size += expand_size
-
-#     return final_blk_list
-
-def visualize_textblocks(canvas: np.ndarray, blk_list: List[TextBlock]):
-    lw = max(round(sum(canvas.shape) / 2 * 0.003), 2)  # line width
-    for i, blk in enumerate(blk_list):
-        bx1, by1, bx2, by2 = blk.xyxy
-        cv2.rectangle(canvas, (bx1, by1), (bx2, by2), (127, 255, 127), lw)
-        for j, line in enumerate(blk.lines):
-            cv2.putText(canvas, str(j), line[0], cv2.FONT_HERSHEY_SIMPLEX, 0.7, (255,127,0), 1)
-            cv2.polylines(canvas, [line], True, (0,127,255), 2)
-        cv2.polylines(canvas, [blk.min_rect], True, (127,127,0), 2)
-        cv2.putText(canvas, str(i), (bx1, by1 + lw), 0, lw / 3, (255,127,127), max(lw-1, 1), cv2.LINE_AA)
-        center = [int((bx1 + bx2)/2), int((by1 + by2)/2)]
-        
-        angle_text = 'a: %.2f' % blk.angle
-        x_text = 'x: %s' % bx1
-        y_text = 'y: %s' % by1
-        
-        # 添加描边效果，文本居中
-        def put_text_with_outline(text, center_x, y, font_size=0.8, thickness=2, color=(127,127,255)):
-            
-            (text_width, text_height), baseline = cv2.getTextSize(
-                text, cv2.FONT_HERSHEY_SIMPLEX, font_size, thickness)
-            text_x = center_x - text_width // 2
-            
-            # 绘制描边
-            for dx, dy in [(-1,-1), (-1,1), (1,-1), (1,1), (-2,0), (2,0), (0,-2), (0,2)]:
-                cv2.putText(canvas, text, (text_x+dx, y+dy), 
-                          cv2.FONT_HERSHEY_SIMPLEX, font_size, (35,24,22), thickness)
-            # 绘制原始颜色的主文本
-            cv2.putText(canvas, text, (text_x, y), 
-                      cv2.FONT_HERSHEY_SIMPLEX, font_size, color, thickness)
-        
-        # 在文本框水平中央位置绘制带描边的文本
-        center_x = center[0]  
-        put_text_with_outline(angle_text, center_x, center[1] - 10)
-        put_text_with_outline(x_text, center_x, center[1] + 15)
-        put_text_with_outline(y_text, center_x, center[1] + 40)
-    return canvas
+import cv2
+import numpy as np
+from typing import List, Tuple
+from shapely.geometry import Polygon, MultiPoint
+from functools import cached_property
+import copy
+import re
+import py3langid as langid
+from .panel import get_panels_from_array
+from .generic import color_difference, is_right_to_left_char, is_valuable_char
+# from ..detection.ctd_utils.utils.imgproc_utils import union_area, xywh2xyxypoly
+
+# LANG_LIST = ['eng', 'ja', 'unknown']
+# LANGCLS2IDX = {'eng': 0, 'ja': 1, 'unknown': 2}
+
+# determines render direction
+LANGUAGE_ORIENTATION_PRESETS = {
+    'CHS': 'auto',
+    'CHT': 'auto',
+    'CSY': 'h',
+    'NLD': 'h',
+    'ENG': 'h',
+    'FRA': 'h',
+    'DEU': 'h',
+    'HUN': 'h',
+    'ITA': 'h',
+    'JPN': 'auto',
+    'KOR': 'h',
+    'MSL': 'h',
+    'PLK': 'h',
+    'PTB': 'h',
+    'ROM': 'h',
+    'RUS': 'h',
+    'ESP': 'h',
+    'TRK': 'h',
+    'UKR': 'h',
+    'VIN': 'h',
+    'ARA': 'hr', # horizontal reversed (right to left)
+    'FIL': 'h'
+}
+
+class TextBlock(object):
+    """
+    Object that stores a block of text made up of textlines.
+    """
+    def __init__(self, lines: List[Tuple[int, int, int, int]],
+                 texts: List[str] = None,
+                 language: str = 'unknown',
+                 font_size: float = -1,
+                 angle: float = 0,
+                 translation: str = "",
+                 fg_color: Tuple[float] = (0, 0, 0),
+                 bg_color: Tuple[float] = (0, 0, 0),
+                 line_spacing = 1.,
+                 letter_spacing = 1.,
+                 font_family: str = "",
+                 bold: bool = False,
+                 underline: bool = False,
+                 italic: bool = False,
+                 direction: str = 'auto',
+                 alignment: str = 'auto',
+                 rich_text: str = "",
+                 _bounding_rect: List = None,
+                 default_stroke_width = 0.2,
+                 font_weight = 50,
+                 source_lang: str = "",
+                 target_lang: str = "",
+                 opacity: float = 1.,
+                 shadow_radius: float = 0.,
+                 shadow_strength: float = 1.,
+                 shadow_color: Tuple = (0, 0, 0),
+                 shadow_offset: List = [0, 0],
+                 prob: float = 1,
+                 **kwargs) -> None:
+        self.lines = np.array(lines, dtype=np.int32)
+        # self.lines.sort()
+        self.language = language
+        self.font_size = round(font_size)
+        self.angle = angle
+        self._direction = direction
+
+        self.texts = texts if texts is not None else []
+        self.text = texts[0]
+        if self.text and len(texts) > 1:
+            for txt in texts[1:]:
+                first_cjk = '\u3000' <= self.text[-1] <= '\u9fff'
+                second_cjk = txt and ('\u3000' <= txt[0] <= '\u9fff')
+                if first_cjk or second_cjk :
+                    self.text += txt
+                else :
+                    self.text += ' ' + txt
+        self.prob = prob
+
+        self.translation = translation
+
+        self.fg_colors = fg_color
+        self.bg_colors = bg_color
+
+        # self.stroke_width = stroke_width
+        self.font_family: str = font_family
+        self.bold: bool = bold
+        self.underline: bool = underline
+        self.italic: bool = italic
+        self.rich_text = rich_text
+        self.line_spacing = line_spacing
+        self.letter_spacing = letter_spacing
+        self._alignment = alignment
+        self._source_lang = source_lang
+        self.target_lang = target_lang
+
+        self._bounding_rect = _bounding_rect
+        self.default_stroke_width = default_stroke_width
+        self.font_weight = font_weight
+        self.adjust_bg_color = True
+
+        self.opacity = opacity
+        self.shadow_radius = shadow_radius
+        self.shadow_strength = shadow_strength
+        self.shadow_color = shadow_color
+        self.shadow_offset = shadow_offset
+
+    @cached_property
+    def xyxy(self):
+        """Coordinates of the bounding box"""
+        x1 = self.lines[..., 0].min()
+        y1 = self.lines[..., 1].min()
+        x2 = self.lines[..., 0].max()
+        y2 = self.lines[..., 1].max()
+        return np.array([x1, y1, x2, y2]).astype(np.int32)
+
+    @cached_property
+    def xywh(self):
+        x1, y1, x2, y2 = self.xyxy
+        return np.array([x1, y1, x2-x1, y2-y1]).astype(np.int32)
+
+    @cached_property
+    def center(self) -> np.ndarray:
+        xyxy = np.array(self.xyxy)
+        return (xyxy[:2] + xyxy[2:]) / 2
+
+    @cached_property
+    def unrotated_polygons(self) -> np.ndarray:
+        polygons = self.lines.reshape(-1, 8)
+        if self.angle != 0:
+            polygons = rotate_polygons(self.center, polygons, self.angle)
+        return polygons
+
+    @cached_property
+    def unrotated_min_rect(self) -> np.ndarray:
+        polygons = self.unrotated_polygons
+        min_x = polygons[:, ::2].min()
+        min_y = polygons[:, 1::2].min()
+        max_x = polygons[:, ::2].max()
+        max_y = polygons[:, 1::2].max()
+        min_bbox = np.array([[min_x, min_y, max_x, min_y, max_x, max_y, min_x, max_y]])
+        return min_bbox.reshape(-1, 4, 2).astype(np.int64)
+
+    @cached_property
+    def min_rect(self) -> np.ndarray:
+        polygons = self.unrotated_polygons
+        min_x = polygons[:, ::2].min()
+        min_y = polygons[:, 1::2].min()
+        max_x = polygons[:, ::2].max()
+        max_y = polygons[:, 1::2].max()
+        min_bbox = np.array([[min_x, min_y, max_x, min_y, max_x, max_y, min_x, max_y]])
+        if self.angle != 0:
+            min_bbox = rotate_polygons(self.center, min_bbox, -self.angle)
+        return min_bbox.clip(0).reshape(-1, 4, 2).astype(np.int64)
+
+    @cached_property
+    def polygon_aspect_ratio(self) -> float:
+        """width / height"""
+        polygons = self.unrotated_polygons.reshape(-1, 4, 2)
+        middle_pts = (polygons[:, [1, 2, 3, 0]] + polygons) / 2
+        norm_v = np.linalg.norm(middle_pts[:, 2] - middle_pts[:, 0], axis=1)
+        norm_h = np.linalg.norm(middle_pts[:, 1] - middle_pts[:, 3], axis=1)
+        return np.mean(norm_h / norm_v)
+
+    @cached_property
+    def unrotated_size(self) -> Tuple[int, int]:
+        """Returns width and height of unrotated bbox"""
+        middle_pts = (self.min_rect[:, [1, 2, 3, 0]] + self.min_rect) / 2
+        norm_h = np.linalg.norm(middle_pts[:, 1] - middle_pts[:, 3])
+        norm_v = np.linalg.norm(middle_pts[:, 2] - middle_pts[:, 0])
+        return norm_h, norm_v
+
+    @cached_property
+    def aspect_ratio(self) -> float:
+        """width / height"""
+        return self.unrotated_size[0] / self.unrotated_size[1]
+
+    @property
+    def polygon_object(self) -> Polygon:
+        min_rect = self.min_rect[0]
+        return MultiPoint([tuple(min_rect[0]), tuple(min_rect[1]), tuple(min_rect[2]), tuple(min_rect[3])]).convex_hull
+
+    @property
+    def area(self) -> float:
+        return self.polygon_object.area
+
+    @property
+    def real_area(self) -> float:
+        lines = self.lines.reshape((-1, 2))
+        return MultiPoint([tuple(l) for l in lines]).convex_hull.area
+    
+    def normalized_width_list(self) -> List[float]:
+        polygons = self.unrotated_polygons
+        width_list = []
+        for polygon in polygons:
+            width_list.append((polygon[[2, 4]] - polygon[[0, 6]]).sum())
+        width_list = np.array(width_list)
+        width_list = width_list / np.sum(width_list)
+        return width_list.tolist()
+
+    def __len__(self):
+        return len(self.lines)
+
+    def __getitem__(self, idx):
+        return self.lines[idx]
+
+    def to_dict(self):
+        blk_dict = copy.deepcopy(vars(self))
+        return blk_dict
+
+    def get_transformed_region(self, img: np.ndarray, line_idx: int, textheight: int, maxwidth: int = None) -> np.ndarray:
+        im_h, im_w = img.shape[:2]
+
+        line = np.round(np.array(self.lines[line_idx])).astype(np.int64)
+
+        x1, y1, x2, y2 = line[:, 0].min(), line[:, 1].min(), line[:, 0].max(), line[:, 1].max()
+        x1 = np.clip(x1, 0, im_w)
+        y1 = np.clip(y1, 0, im_h)
+        x2 = np.clip(x2, 0, im_w)
+        y2 = np.clip(y2, 0, im_h)
+        img_croped = img[y1: y2, x1: x2]
+        
+        direction = 'v' if self.src_is_vertical else 'h'
+
+        src_pts = line.copy()
+        src_pts[:, 0] -= x1
+        src_pts[:, 1] -= y1
+        middle_pnt = (src_pts[[1, 2, 3, 0]] + src_pts) / 2
+        vec_v = middle_pnt[2] - middle_pnt[0]   # vertical vectors of textlines
+        vec_h = middle_pnt[1] - middle_pnt[3]   # horizontal vectors of textlines
+        norm_v = np.linalg.norm(vec_v)
+        norm_h = np.linalg.norm(vec_h)
+
+        if textheight is None:
+            if direction == 'h' :
+                textheight = int(norm_v)
+            else:
+                textheight = int(norm_h)
+        
+        if norm_v <= 0 or norm_h <= 0:
+            print('invalid textpolygon to target img')
+            return np.zeros((textheight, textheight, 3), dtype=np.uint8)
+        ratio = norm_v / norm_h
+
+        if direction == 'h' :
+            h = int(textheight)
+            w = int(round(textheight / ratio))
+            dst_pts = np.array([[0, 0], [w - 1, 0], [w - 1, h - 1], [0, h - 1]]).astype(np.float32)
+            M, _ = cv2.findHomography(src_pts, dst_pts, cv2.RANSAC, 5.0)
+            if M is None:
+                print('invalid textpolygon to target img')
+                return np.zeros((textheight, textheight, 3), dtype=np.uint8)
+            region = cv2.warpPerspective(img_croped, M, (w, h))
+        elif direction == 'v' :
+            w = int(textheight)
+            h = int(round(textheight * ratio))
+            dst_pts = np.array([[0, 0], [w - 1, 0], [w - 1, h - 1], [0, h - 1]]).astype(np.float32)
+            M, _ = cv2.findHomography(src_pts, dst_pts, cv2.RANSAC, 5.0)
+            if M is None:
+                print('invalid textpolygon to target img')
+                return np.zeros((textheight, textheight, 3), dtype=np.uint8)
+            region = cv2.warpPerspective(img_croped, M, (w, h))
+            region = cv2.rotate(region, cv2.ROTATE_90_COUNTERCLOCKWISE)
+
+        if maxwidth is not None:
+            h, w = region.shape[: 2]
+            if w > maxwidth:
+                region = cv2.resize(region, (maxwidth, h))
+
+        return region
+
+    @property
+    def source_lang(self):
+        if not self._source_lang:
+            self._source_lang = langid.classify(self.text)[0]
+        return self._source_lang
+
+    def get_translation_for_rendering(self):
+        text = self.translation
+        if self.direction.endswith('r'):
+            # The render direction is right to left so left-to-right
+            # text/number chunks need to be reversed to look normal.
+
+            text_list = list(text)
+            l2r_idx = -1
+
+            def reverse_sublist(l, i1, i2):
+                delta = i2 - i1
+                for j1 in range(i1, i2 - delta // 2):
+                    j2 = i2 - (j1 - i1) - 1
+                    l[j1], l[j2] = l[j2], l[j1]
+
+            for i, c in enumerate(text):
+                if not is_right_to_left_char(c) and is_valuable_char(c):
+                    if l2r_idx < 0:
+                        l2r_idx = i
+                elif l2r_idx >= 0 and i - l2r_idx > 1:
+                    # Reverse left-to-right characters for correct rendering
+                    reverse_sublist(text_list, l2r_idx, i)
+                    l2r_idx = -1
+            if l2r_idx >= 0 and i - l2r_idx > 1:
+                reverse_sublist(text_list, l2r_idx, len(text_list))
+
+            text = ''.join(text_list)
+        return text
+
+    @property
+    def is_bulleted_list(self):
+        """
+        A determining factor of whether we should be sticking to the strict per textline
+        text distribution when rendering.
+        """
+        if len(self.texts) <= 1:
+            return False
+
+        bullet_regexes = [
+            r'[^\w\s]', # ○ ... ○ ...
+            r'[\d]+\.', # 1. ... 2. ...
+            r'[QA]:', # Q: ... A: ...
+        ]
+        bullet_type_idx = -1
+        for line_text in self.texts:
+            for i, breg in enumerate(bullet_regexes):
+                if re.search(r'(?:[\n]|^)((?:' + breg + r')[\s]*)', line_text):
+                    if bullet_type_idx >= 0 and bullet_type_idx != i:
+                        return False
+                    bullet_type_idx = i
+        return bullet_type_idx >= 0
+
+    def set_font_colors(self, fg_colors, bg_colors):
+        self.fg_colors = np.array(fg_colors)
+        self.bg_colors = np.array(bg_colors)
+
+    def update_font_colors(self, fg_colors: np.ndarray, bg_colors: np.ndarray):
+        nlines = len(self)
+        if nlines > 0:
+            self.fg_colors += fg_colors / nlines
+            self.bg_colors += bg_colors / nlines
+
+    def get_font_colors(self, bgr=False):
+
+        frgb = np.array(self.fg_colors).astype(np.int32)
+        brgb = np.array(self.bg_colors).astype(np.int32)
+
+        if bgr:
+            frgb = frgb[::-1]
+            brgb = brgb[::-1]
+
+        if self.adjust_bg_color:
+            fg_avg = np.mean(frgb)
+            if color_difference(frgb, brgb) < 30:
+                brgb = (255, 255, 255) if fg_avg <= 127 else (0, 0, 0)
+
+        return frgb, brgb
+
+    @property
+    def direction(self):
+        """Render direction determined through used language or aspect ratio."""
+        if self._direction not in ('h', 'v', 'hr', 'vr'):
+            d = LANGUAGE_ORIENTATION_PRESETS.get(self.target_lang)
+            if d in ('h', 'v', 'hr', 'vr'):
+                return d
+
+            if self.aspect_ratio < 1:
+                return 'v'
+            else:
+                return 'h'
+        return self._direction
+
+    @property
+    def vertical(self):
+        return self.direction.startswith('v')
+
+    @property
+    def horizontal(self):
+        return self.direction.startswith('h')
+
+    @property
+    def alignment(self):
+        """Render alignment(/gravity) determined through used language."""
+        if self._alignment in ('left', 'center', 'right'):
+            return self._alignment
+        if len(self.lines) == 1:
+            return 'center'
+
+        if self.direction == 'h':
+            return 'center'
+        elif self.direction == 'hr':
+            return 'right'
+        else:
+            return 'left'
+
+        # x1, y1, x2, y2 = self.xyxy
+        # polygons = self.unrotated_polygons
+        # polygons = polygons.reshape(-1, 4, 2)
+        # print(self.polygon_aspect_ratio, self.xyxy)
+        # print(polygons[:, :, 0] - x1)
+        # print()
+        # if self.polygon_aspect_ratio < 1:
+        #     left_std = abs(np.std(polygons[:, :2, 1] - y1))
+        #     right_std = abs(np.std(polygons[:, 2:, 1] - y2))
+        #     center_std = abs(np.std(((polygons[:, :, 1] + polygons[:, :, 1]) - (y2 - y1)) / 2))
+        #     print(center_std)
+        #     print('a', left_std, right_std, center_std)
+        # else:
+        #     left_std = abs(np.std(polygons[:, ::2, 0] - x1))
+        #     right_std = abs(np.std(polygons[:, 2:, 0] - x2))
+        #     center_std = abs(np.std(((polygons[:, :, 0] + polygons[:, :, 0]) - (x2 - x1)) / 2))
+        # min_std = min(left_std, right_std, center_std)
+        # if left_std == min_std:
+        #     return 'left'
+        # elif right_std == min_std:
+        #     return 'right'
+        # else:
+        #     return 'center'
+
+    @property
+    def stroke_width(self):
+        diff = color_difference(*self.get_font_colors())
+        if diff > 15:
+            return self.default_stroke_width
+        return 0
+
+
+def rotate_polygons(center, polygons, rotation, new_center=None, to_int=True):
+    if rotation == 0:
+        return polygons
+    if new_center is None:
+        new_center = center
+    rotation = np.deg2rad(rotation)
+    s, c = np.sin(rotation), np.cos(rotation)
+    polygons = polygons.astype(np.float32)
+
+    polygons[:, 1::2] -= center[1]
+    polygons[:, ::2] -= center[0]
+    rotated = np.copy(polygons)
+    rotated[:, 1::2] = polygons[:, 1::2] * c - polygons[:, ::2] * s
+    rotated[:, ::2] = polygons[:, 1::2] * s + polygons[:, ::2] * c
+    rotated[:, 1::2] += new_center[1]
+    rotated[:, ::2] += new_center[0]
+    if to_int:
+        return rotated.astype(np.int64)
+    return rotated
+
+
+def sort_regions(
+    regions: List[TextBlock],
+    right_to_left: bool = True,
+    img: np.ndarray = None
+) -> List[TextBlock]:
+    
+    if not regions:
+        return []
+
+    # 1. 分镜检测 + 分镜内排序
+    if img is not None:
+        panels_raw = get_panels_from_array(img, rtl=right_to_left)
+        # 转 [x1,y1,x2,y2]
+        panels = [(x, y, x + w, y + h) for x, y, w, h in panels_raw]
+        # 对 panels 本身排序：先 y 再 x（RTL x 降序）
+        panels.sort(key=lambda p: (p[1], -p[0] if right_to_left else p[0]))
+
+        # 标记 panel_index
+        for r in regions:
+            cx, cy = r.center
+            r.panel_index = -1
+            for idx, (x1, y1, x2, y2) in enumerate(panels):
+                if x1 <= cx <= x2 and y1 <= cy <= y2:
+                    r.panel_index = idx
+                    break
+            if r.panel_index < 0:
+                # 如果不在任何 panel 内，找最近的
+                dists = [
+                    ((max(x1-cx,0,cx-x2))**2 + (max(y1-cy,0,cy-y2))**2, i)
+                    for i,(x1,y1,x2,y2) in enumerate(panels)
+                ]
+                r.panel_index = min(dists)[1]
+
+        # 按 panel_index 分组，然后递归调用 sort_regions（不传 img 用坐标排序）
+        grouped = {}
+        for r in regions:
+            grouped.setdefault(r.panel_index, []).append(r)
+        sorted_all = []
+        for pi in sorted(grouped):
+            sorted_all += sort_regions(grouped[pi], right_to_left)
+        return sorted_all
+
+    # 2. 智能排序
+    xs = [r.center[0] for r in regions]
+    ys = [r.center[1] for r in regions]
+    x_norm = (max(xs)-min(xs)) / (max(xs) or 1)
+    y_norm = (max(ys)-min(ys)) / (max(ys) or 1)
+
+    sorted_regions = []
+    if x_norm > y_norm * 1.5:
+        # 横向更分散：先 x 再 y
+        primary = sorted(regions, key=lambda r: -r.center[0] if right_to_left else r.center[0])
+        group, prev = [], None
+        for r in primary:
+            cx = r.center[0]
+            if prev is not None and abs(cx - prev) > 20:
+                group.sort(key=lambda r: r.center[1])
+                sorted_regions += group; group = []
+            group.append(r); prev = cx
+        if group:
+            group.sort(key=lambda r: r.center[1])
+            sorted_regions += group
+    else:
+        # 纵向更分散：先 y 再 x
+        primary = sorted(regions, key=lambda r: r.center[1])
+        group, prev = [], None
+        for r in primary:
+            cy = r.center[1]
+            if prev is not None and abs(cy - prev) > 15:
+                group.sort(key=lambda r: -r.center[0] if right_to_left else r.center[0])
+                sorted_regions += group; group = []
+            group.append(r); prev = cy
+        if group:
+            group.sort(key=lambda r: -r.center[0] if right_to_left else r.center[0])
+            sorted_regions += group
+
+    return sorted_regions
+
+
+# def sort_textblk_list(blk_list: List[TextBlock], im_w: int, im_h: int) -> List[TextBlock]:
+#     if len(blk_list) == 0:
+#         return blk_list
+#     num_ja = 0
+#     xyxy = []
+#     for blk in blk_list:
+#         if blk.language == 'ja':
+#             num_ja += 1
+#         xyxy.append(blk.xyxy)
+#     xyxy = np.array(xyxy)
+#     flip_lr = num_ja > len(blk_list) / 2
+#     im_oriw = im_w
+#     if im_w > im_h:
+#         im_w /= 2
+#     num_gridy, num_gridx = 4, 3
+#     img_area = im_h * im_w
+#     center_x = (xyxy[:, 0] + xyxy[:, 2]) / 2
+#     if flip_lr:
+#         if im_w != im_oriw:
+#             center_x = im_oriw - center_x
+#         else:
+#             center_x = im_w - center_x
+#     grid_x = (center_x / im_w * num_gridx).astype(np.int32)
+#     center_y = (xyxy[:, 1] + xyxy[:, 3]) / 2
+#     grid_y = (center_y / im_h * num_gridy).astype(np.int32)
+#     grid_indices = grid_y * num_gridx + grid_x
+#     grid_weights = grid_indices * img_area + 1.2 * (center_x - grid_x * im_w / num_gridx) + (center_y - grid_y * im_h / num_gridy)
+#     if im_w != im_oriw:
+#         grid_weights[np.where(grid_x >= num_gridx)] += img_area * num_gridy * num_gridx
+
+#     for blk, weight in zip(blk_list, grid_weights):
+#         blk.sort_weight = weight
+#     blk_list.sort(key=lambda blk: blk.sort_weight)
+#     return blk_list
+
+# # TODO: Make these cached_properties
+# def examine_textblk(blk: TextBlock, im_w: int, im_h: int, sort: bool = False) -> None:
+#     lines = blk.lines_array()
+#     middle_pnts = (lines[:, [1, 2, 3, 0]] + lines) / 2
+#     vec_v = middle_pnts[:, 2] - middle_pnts[:, 0]   # vertical vectors of textlines
+#     vec_h = middle_pnts[:, 1] - middle_pnts[:, 3]   # horizontal vectors of textlines
+#     # if sum of vertical vectors is longer, then text orientation is vertical, and vice versa.
+#     center_pnts = (lines[:, 0] + lines[:, 2]) / 2
+#     v = np.sum(vec_v, axis=0)
+#     h = np.sum(vec_h, axis=0)
+#     norm_v, norm_h = np.linalg.norm(v), np.linalg.norm(h)
+#     if blk.language == 'ja':
+#         vertical = norm_v > norm_h
+#     else:
+#         vertical = norm_v > norm_h * 2
+#     # calculate distance between textlines and origin 
+#     if vertical:
+#         primary_vec, primary_norm = v, norm_v
+#         distance_vectors = center_pnts - np.array([[im_w, 0]], dtype=np.float64)   # vertical manga text is read from right to left, so origin is (imw, 0)
+#         font_size = int(round(norm_h / len(lines)))
+#     else:
+#         primary_vec, primary_norm = h, norm_h
+#         distance_vectors = center_pnts - np.array([[0, 0]], dtype=np.float64)
+#         font_size = int(round(norm_v / len(lines)))
+
+#     rotation_angle = int(math.atan2(primary_vec[1], primary_vec[0]) / math.pi * 180)     # rotation angle of textlines
+#     distance = np.linalg.norm(distance_vectors, axis=1)     # distance between textlinecenters and origin
+#     rad_matrix = np.arccos(np.einsum('ij, j->i', distance_vectors, primary_vec) / (distance * primary_norm))
+#     distance = np.abs(np.sin(rad_matrix) * distance)
+#     blk.lines = lines.astype(np.int32).tolist()
+#     blk.distance = distance
+#     blk.angle = rotation_angle
+#     if vertical:
+#         blk.angle -= 90
+#     if abs(blk.angle) < 3:
+#         blk.angle = 0
+#     blk.font_size = font_size
+#     blk.vertical = vertical
+#     blk.vec = primary_vec
+#     blk.norm = primary_norm
+#     if sort:
+#         blk.sort_lines()
+
+# def try_merge_textline(blk: TextBlock, blk2: TextBlock, fntsize_tol=1.4, distance_tol=2) -> bool:
+#     if blk2.merged:
+#         return False
+#     fntsize_div = blk.font_size / blk2.font_size
+#     num_l1, num_l2 = len(blk), len(blk2)
+#     fntsz_avg = (blk.font_size * num_l1 + blk2.font_size * num_l2) / (num_l1 + num_l2)
+#     vec_prod = blk.vec @ blk2.vec
+#     vec_sum = blk.vec + blk2.vec
+#     cos_vec = vec_prod / blk.norm / blk2.norm
+#     distance = blk2.distance[-1] - blk.distance[-1]
+#     distance_p1 = np.linalg.norm(np.array(blk2.lines[-1][0]) - np.array(blk.lines[-1][0]))
+#     l1, l2 = Polygon(blk.lines[-1]), Polygon(blk2.lines[-1])
+#     if not l1.intersects(l2):
+#         if fntsize_div > fntsize_tol or 1 / fntsize_div > fntsize_tol:
+#             return False
+#         if abs(cos_vec) < 0.866:   # cos30
+#             return False
+#         # if distance > distance_tol * fntsz_avg or distance_p1 > fntsz_avg * 2.5:
+#         if distance > distance_tol * fntsz_avg:
+#             return False
+#         if blk.vertical and blk2.vertical and distance_p1 > fntsz_avg * 2.5:
+#             return False
+#     # merge
+#     blk.lines.append(blk2.lines[0])
+#     blk.vec = vec_sum
+#     blk.angle = int(round(np.rad2deg(math.atan2(vec_sum[1], vec_sum[0]))))
+#     if blk.vertical:
+#         blk.angle -= 90
+#     blk.norm = np.linalg.norm(vec_sum)
+#     blk.distance = np.append(blk.distance, blk2.distance[-1])
+#     blk.font_size = fntsz_avg
+#     blk2.merged = True
+#     return True
+
+# def merge_textlines(blk_list: List[TextBlock]) -> List[TextBlock]:
+#     if len(blk_list) < 2:
+#         return blk_list
+#     blk_list.sort(key=lambda blk: blk.distance[0])
+#     merged_list = []
+#     for ii, current_blk in enumerate(blk_list):
+#         if current_blk.merged:
+#             continue
+#         for jj, blk in enumerate(blk_list[ii+1:]):
+#             try_merge_textline(current_blk, blk)
+#         merged_list.append(current_blk)
+#     for blk in merged_list:
+#         blk.adjust_bbox(with_bbox=False)
+#     return merged_list
+
+# def split_textblk(blk: TextBlock):
+#     font_size, distance, lines = blk.font_size, blk.distance, blk.lines
+#     l0 = np.array(blk.lines[0])
+#     lines.sort(key=lambda line: np.linalg.norm(np.array(line[0]) - l0[0]))
+#     distance_tol = font_size * 2
+#     current_blk = copy.deepcopy(blk)
+#     current_blk.lines = [l0]
+#     sub_blk_list = [current_blk]
+#     textblock_splitted = False
+#     for jj, line in enumerate(lines[1:]):
+#         l1, l2 = Polygon(lines[jj]), Polygon(line)
+#         split = False
+#         if not l1.intersects(l2):
+#             line_disance = abs(distance[jj+1] - distance[jj])
+#             if line_disance > distance_tol:
+#                 split = True
+#             elif blk.vertical and abs(blk.angle) < 15:
+#                 if len(current_blk.lines) > 1 or line_disance > font_size:
+#                     split = abs(lines[jj][0][1] - line[0][1]) > font_size
+#         if split:
+#             current_blk = copy.deepcopy(current_blk)
+#             current_blk.lines = [line]
+#             sub_blk_list.append(current_blk)
+#         else:
+#             current_blk.lines.append(line)
+#     if len(sub_blk_list) > 1:
+#         textblock_splitted = True
+#         for current_blk in sub_blk_list:
+#             current_blk.adjust_bbox(with_bbox=False)
+#     return textblock_splitted, sub_blk_list
+
+# def group_output(blks, lines, im_w, im_h, mask=None, sort_blklist=True) -> List[TextBlock]:
+#     blk_list: List[TextBlock] = []
+#     scattered_lines = {'ver': [], 'hor': []}
+#     for bbox, lang_id, conf in zip(*blks):
+#         # cls could give wrong result
+#         blk_list.append(TextBlock(bbox, language=LANG_LIST[lang_id]))
+
+#     # step1: filter & assign lines to textblocks
+#     bbox_score_thresh = 0.4
+#     mask_score_thresh = 0.1
+#     for line in lines:
+#         bx1, bx2 = line[:, 0].min(), line[:, 0].max()
+#         by1, by2 = line[:, 1].min(), line[:, 1].max()
+#         bbox_score, bbox_idx = -1, -1
+#         line_area = (by2-by1) * (bx2-bx1)
+#         for i, blk in enumerate(blk_list):
+#             score = union_area(blk.xyxy, [bx1, by1, bx2, by2]) / line_area
+#             if bbox_score < score:
+#                 bbox_score = score
+#                 bbox_idx = i
+#         if bbox_score > bbox_score_thresh:
+#             blk_list[bbox_idx].lines.append(line)
+#         else: # if no textblock was assigned, check whether there is "enough" textmask
+#             if mask is not None:
+#                 mask_score = mask[by1: by2, bx1: bx2].mean() / 255
+#                 if mask_score < mask_score_thresh:
+#                     continue
+#             blk = TextBlock([bx1, by1, bx2, by2], [line])
+#             examine_textblk(blk, im_w, im_h, sort=False)
+#             if blk.vertical:
+#                 scattered_lines['ver'].append(blk)
+#             else:
+#                 scattered_lines['hor'].append(blk)
+
+#     # step2: filter textblocks, sort & split textlines
+#     final_blk_list = []
+#     for blk in blk_list:
+#         # filter textblocks 
+#         if len(blk.lines) == 0:
+#             bx1, by1, bx2, by2 = blk.xyxy
+#             if mask is not None:
+#                 mask_score = mask[by1: by2, bx1: bx2].mean() / 255
+#                 if mask_score < mask_score_thresh:
+#                     continue
+#             xywh = np.array([[bx1, by1, bx2-bx1, by2-by1]])
+#             blk.lines = xywh2xyxypoly(xywh).reshape(-1, 4, 2).tolist()
+#         examine_textblk(blk, im_w, im_h, sort=True)
+
+#         # split manga text if there is a distance gap
+#         textblock_splitted = False
+#         if len(blk.lines) > 1:
+#             if blk.language == 'ja':
+#                 textblock_splitted = True
+#             elif blk.vertical:
+#                 textblock_splitted = True
+#         if textblock_splitted:
+#             textblock_splitted, sub_blk_list = split_textblk(blk)
+#         else:
+#             sub_blk_list = [blk]
+#         # modify textblock to fit its textlines
+#         if not textblock_splitted:
+#             for blk in sub_blk_list:
+#                 blk.adjust_bbox(with_bbox=True)
+#         final_blk_list += sub_blk_list
+
+#     # step3: merge scattered lines, sort textblocks by "grid"
+#     final_blk_list += merge_textlines(scattered_lines['hor'])
+#     final_blk_list += merge_textlines(scattered_lines['ver'])
+#     if sort_blklist:
+#         final_blk_list = sort_textblk_list(final_blk_list, im_w, im_h)
+
+#     for blk in final_blk_list:
+#         if blk.language != 'ja' and not blk.vertical:
+#             num_lines = len(blk.lines)
+#             if num_lines == 0:
+#                 continue
+#             # blk.line_spacing = blk.bounding_rect()[3] / num_lines / blk.font_size
+#             expand_size = max(int(blk.font_size * 0.1), 3)
+#             rad = np.deg2rad(blk.angle)
+#             shifted_vec = np.array([[[-1, -1],[1, -1],[1, 1],[-1, 1]]])
+#             shifted_vec = shifted_vec * np.array([[[np.sin(rad), np.cos(rad)]]]) * expand_size
+#             lines = blk.lines_array() + shifted_vec
+#             lines[..., 0] = np.clip(lines[..., 0], 0, im_w-1)
+#             lines[..., 1] = np.clip(lines[..., 1], 0, im_h-1)
+#             blk.lines = lines.astype(np.int64).tolist()
+#             blk.font_size += expand_size
+
+#     return final_blk_list
+
+def visualize_textblocks(canvas: np.ndarray, blk_list: List[TextBlock]):
+    lw = max(round(sum(canvas.shape) / 2 * 0.003), 2)  # line width
+    for i, blk in enumerate(blk_list):
+        bx1, by1, bx2, by2 = blk.xyxy
+        cv2.rectangle(canvas, (bx1, by1), (bx2, by2), (127, 255, 127), lw)
+        for j, line in enumerate(blk.lines):
+            cv2.putText(canvas, str(j), line[0], cv2.FONT_HERSHEY_SIMPLEX, 0.7, (255,127,0), 1)
+            cv2.polylines(canvas, [line], True, (0,127,255), 2)
+        cv2.polylines(canvas, [blk.min_rect], True, (127,127,0), 2)
+        cv2.putText(canvas, str(i), (bx1, by1 + lw), 0, lw / 3, (255,127,127), max(lw-1, 1), cv2.LINE_AA)
+        center = [int((bx1 + bx2)/2), int((by1 + by2)/2)]
+        
+        angle_text = 'a: %.2f' % blk.angle
+        x_text = 'x: %s' % bx1
+        y_text = 'y: %s' % by1
+        
+        # 添加描边效果，文本居中
+        def put_text_with_outline(text, center_x, y, font_size=0.8, thickness=2, color=(127,127,255)):
+            
+            (text_width, text_height), baseline = cv2.getTextSize(
+                text, cv2.FONT_HERSHEY_SIMPLEX, font_size, thickness)
+            text_x = center_x - text_width // 2
+            
+            # 绘制描边
+            for dx, dy in [(-1,-1), (-1,1), (1,-1), (1,1), (-2,0), (2,0), (0,-2), (0,2)]:
+                cv2.putText(canvas, text, (text_x+dx, y+dy), 
+                          cv2.FONT_HERSHEY_SIMPLEX, font_size, (35,24,22), thickness)
+            # 绘制原始颜色的主文本
+            cv2.putText(canvas, text, (text_x, y), 
+                      cv2.FONT_HERSHEY_SIMPLEX, font_size, color, thickness)
+        
+        # 在文本框水平中央位置绘制带描边的文本
+        center_x = center[0]  
+        put_text_with_outline(angle_text, center_x, center[1] - 10)
+        put_text_with_outline(x_text, center_x, center[1] + 15)
+        put_text_with_outline(y_text, center_x, center[1] + 40)
+    return canvas